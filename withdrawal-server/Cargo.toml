[package]
name = "withdrawal-server"
version.workspace = true
edition = "2021"

[dependencies]
actix-cors = { workspace = true }
actix-web = { workspace = true }
anyhow = { workspace = true }
bincode = { workspace = true }
chrono = { workspace = true }
dotenv = { workspace = true }
envy = { workspace = true }
env_logger = { workspace = true }
ethers = { workspace = true }
hashbrown = { workspace = true }
intmax2-zkp = { workspace = true }
intmax2-client-sdk = { path = "../client-sdk" }
intmax2-interfaces = { path = "../interfaces" }
log = { workspace = true }
plonky2 = { workspace = true }
plonky2_bn254 = { git = "https://github.com/InternetMaximalism/plonky2_bn254" }
reqwest = { workspace = true }
<<<<<<< HEAD
alloy = { workspace = true }
serde_json = { workspace = true }
=======
>>>>>>> 4d3d0202
serde = { workspace = true }
serde_json = { workspace = true }
serde_qs = { workspace = true }
server-common = { path = "../server-common" }
sqlx = { workspace = true }
<<<<<<< HEAD
chrono = { workspace = true }
log = { workspace = true }
uuid = { workspace = true }
dotenv = { workspace = true }
envy = { workspace = true }
bincode = { workspace = true }
=======
>>>>>>> 4d3d0202
thiserror = { workspace = true }
tokio = { version = "1", features = ["full"] }
tracing-actix-web = { workspace = true }
uuid = { workspace = true }
ark-bn254 = "0.4.0"
ark-ec = "0.4.2"
base64 = "0.22.1"
num-bigint = "0.4.6"
num-traits = "0.2.19"<|MERGE_RESOLUTION|>--- conflicted
+++ resolved
@@ -12,7 +12,6 @@
 dotenv = { workspace = true }
 envy = { workspace = true }
 env_logger = { workspace = true }
-ethers = { workspace = true }
 hashbrown = { workspace = true }
 intmax2-zkp = { workspace = true }
 intmax2-client-sdk = { path = "../client-sdk" }
@@ -21,25 +20,12 @@
 plonky2 = { workspace = true }
 plonky2_bn254 = { git = "https://github.com/InternetMaximalism/plonky2_bn254" }
 reqwest = { workspace = true }
-<<<<<<< HEAD
 alloy = { workspace = true }
-serde_json = { workspace = true }
-=======
->>>>>>> 4d3d0202
 serde = { workspace = true }
 serde_json = { workspace = true }
 serde_qs = { workspace = true }
 server-common = { path = "../server-common" }
 sqlx = { workspace = true }
-<<<<<<< HEAD
-chrono = { workspace = true }
-log = { workspace = true }
-uuid = { workspace = true }
-dotenv = { workspace = true }
-envy = { workspace = true }
-bincode = { workspace = true }
-=======
->>>>>>> 4d3d0202
 thiserror = { workspace = true }
 tokio = { version = "1", features = ["full"] }
 tracing-actix-web = { workspace = true }
