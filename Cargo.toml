[workspace]
members = [
    "cli",
    "client-sdk",
    "interfaces",
    "wasm",
    "balance-prover",
    "store-vault-server",
    "validity-prover",
    "block-builder",
    "withdrawal-server",
    "tests",
    "validity-prover-worker",
    "server-common",
    "common",
]
exclude = ["job-servers/aggregator-prover"]
resolver = "2"

[workspace.package]
version = "0.1.9"
edition = "2021"

[workspace.dependencies]
plonky2 = { git = "https://github.com/InternetMaximalism/polygon-plonky2.git", branch = "intmax2-dev" }
intmax2-zkp = { git = "https://github.com/InternetMaximalism/intmax2-zkp", branch = "cli", features = [
    "faster-mining",
] }
plonky2_bn254 = { git = "https://github.com/InternetMaximalism/plonky2_bn254" }
plonky2_keccak = { git = "https://github.com/InternetMaximalism/plonky2_keccak" }
# Only features sync,macros,io-util,rt,time are supported on wasm.
tokio = { version = "1", features = [
    "io-util",
    "macros",
    "rt",
    "sync",
    "time",
] }
reqwest = { version = "0.12.12", features = ["json"] }
serde_json = "1.0.138"
serde = { version = "1.0.215", features = ["derive"] }
ethers = "2.0"
anyhow = "1.0.88"
sqlx = { version = "0.8.2", features = [
    "chrono",
    "postgres",
    "runtime-tokio-native-tls",
    "uuid",
    "bigdecimal",
] }
chrono = "0.4.39"
log = "0.4.25"
<<<<<<< HEAD
uuid = { version = "1.13.1", features = ["v4", "v7"] }
=======
uuid = "1.12.1"
>>>>>>> 48cae35b
dotenv = "0.15.0"
envy = "0.4.2"
bincode = "1.3.3"
thiserror = "2.0.3"
hashbrown = "0.15.2"
actix-web = "4.9.0"
actix-cors = "0.7.0"
tracing-actix-web = "0.7"
serde_qs = { version = "0.13.0", features = ["actix4"] }
env_logger = "0.11.5"
ark-ec = "0.4.2"
ark-bn254 = "0.4.0"<|MERGE_RESOLUTION|>--- conflicted
+++ resolved
@@ -50,11 +50,7 @@
 ] }
 chrono = "0.4.39"
 log = "0.4.25"
-<<<<<<< HEAD
-uuid = { version = "1.13.1", features = ["v4", "v7"] }
-=======
-uuid = "1.12.1"
->>>>>>> 48cae35b
+uuid = { version = "1.12.1", features = ["v4", "v7"] }
 dotenv = "0.15.0"
 envy = "0.4.2"
 bincode = "1.3.3"
