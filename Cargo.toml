--- conflicted
+++ resolved
@@ -19,11 +19,7 @@
 resolver = "2"
 
 [workspace.package]
-<<<<<<< HEAD
-version = "0.1.18"
-=======
 version = "0.1.19"
->>>>>>> 7273bbd3
 edition = "2021"
 
 [workspace.dependencies]
