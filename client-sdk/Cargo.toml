--- conflicted
+++ resolved
@@ -48,11 +48,8 @@
 serde_urlencoded = "0.7.1"
 serde_qs = "0.13.0"
 rsa = "0.9.7"
-<<<<<<< HEAD
+futures = "0.3.31"
 fail = { workspace = true }
 
 [features]
-failpoints = ["fail/failpoints"]
-=======
-futures = "0.3.31"
->>>>>>> 24e08fe5
+failpoints = ["fail/failpoints"]