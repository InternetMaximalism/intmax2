[package]
name = "intmax2-client-sdk"
version.workspace = true
edition = "2021"

[dependencies]
anyhow ={ workspace = true }
bincode = "1.3.3"
<<<<<<< HEAD
plonky2 = {workspace = true} 
plonky2_bn254 = { workspace = true }
plonky2_keccak = { workspace = true }
intmax2-zkp = {workspace = true}
intmax2-interfaces = {path = "../interfaces"}
=======
plonky2 = { workspace = true }
intmax2-zkp = { workspace = true }
intmax2-interfaces = { path = "../interfaces" }
>>>>>>> 77c9909e
tokio = { workspace = true }
reqwest = { workspace = true }
ethers = { workspace = true }
serde_json ={ workspace = true }
serde = { workspace = true }
num-bigint = "0.4.6"
config = "0.13"
aes-gcm = "0.9"
sha3 = "0.10.0"
dialoguer = "0.11.0"
console = "0.15.10"
rand = "0.8.4"
simplelog = "0.12.2"
log = "0.4.22"
chrono = "0.4.39"
regex = "1.10.6"
clap = { version = "4.5.23", features = ["derive"] }
dotenv = "0.15.0"
hex = "0.4.3"
thiserror = "2.0.3"
strum = "0.26.3"
strum_macros = "0.26.4"
rand_chacha = "0.3.1"
async-trait = "0.1.83"
base64 = "0.22.1"
env_logger = "0.11.5"
itertools = "0.14.0"
hashbrown = "0.14.5"
getrandom = { version = "0.2", features = ["js"]}
gloo-timers = { version = "0.3.0", features = ["futures"] }
ark-bn254 = { workspace = true }
ark-ec = { workspace = true }
ark-ff = "0.4.2"
num-traits = "0.2.19"
sha2 = "0.10.8"
serde_urlencoded = "0.7.1"
serde_qs = "0.13.0"<|MERGE_RESOLUTION|>--- conflicted
+++ resolved
@@ -6,17 +6,11 @@
 [dependencies]
 anyhow ={ workspace = true }
 bincode = "1.3.3"
-<<<<<<< HEAD
 plonky2 = {workspace = true} 
 plonky2_bn254 = { workspace = true }
 plonky2_keccak = { workspace = true }
 intmax2-zkp = {workspace = true}
 intmax2-interfaces = {path = "../interfaces"}
-=======
-plonky2 = { workspace = true }
-intmax2-zkp = { workspace = true }
-intmax2-interfaces = { path = "../interfaces" }
->>>>>>> 77c9909e
 tokio = { workspace = true }
 reqwest = { workspace = true }
 ethers = { workspace = true }
