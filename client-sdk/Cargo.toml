[package]
name = "intmax2-client-sdk"
version.workspace = true
edition = "2021"

[dependencies]
anyhow = { workspace = true }
bincode = "1.3.3"
plonky2 = { workspace = true }
plonky2_bn254 = { workspace = true }
plonky2_keccak = { workspace = true }
intmax2-zkp = { workspace = true }
intmax2-interfaces = { path = "../interfaces" }
tokio = { workspace = true }
reqwest = { workspace = true }
ethers = { workspace = true }
serde_json = { workspace = true }
serde = { workspace = true }
serde_with = { workspace = true}
num-bigint = "0.4.6"
config = "0.15"
aes-gcm = "0.10"
sha3 = "0.10.0"
dialoguer = "0.11.0"
console = "0.15.10"
rand = "0.8.4"
simplelog = "0.12.2"
log = "0.4.26"
chrono = "0.4.40"
regex = "1.10.6"
dotenv = "0.15.0"
hex = "0.4.3"
thiserror = "2.0.12"
strum = "0.27.1"
strum_macros = "0.27.1"
rand_chacha = "0.9.0"
async-trait = "0.1.88"
base64 = "0.22.1"
env_logger = "0.11.8"
itertools = "0.14.0"
hashbrown = "0.15.2"
getrandom = { version = "0.2", features = ["js"] }
gloo-timers = { version = "0.3.0", features = ["futures"] }
ark-bn254 = { workspace = true }
ark-ec = { workspace = true }
ark-ff = "0.5.0"
num-traits = "0.2.19"
sha2 = "0.10.8"
serde_urlencoded = "0.7.1"
serde_qs = "0.14.0"
<<<<<<< HEAD
rsa = "0.9.7"
futures = "0.3.31"
csv = "1.3.1"
=======
rsa = "0.9.8"
futures = "0.3.31"
num = "0.4.3"
>>>>>>> 60cddbcc
<|MERGE_RESOLUTION|>--- conflicted
+++ resolved
@@ -48,12 +48,6 @@
 sha2 = "0.10.8"
 serde_urlencoded = "0.7.1"
 serde_qs = "0.14.0"
-<<<<<<< HEAD
-rsa = "0.9.7"
-futures = "0.3.31"
-csv = "1.3.1"
-=======
 rsa = "0.9.8"
 futures = "0.3.31"
-num = "0.4.3"
->>>>>>> 60cddbcc
+csv = "1.3.1"