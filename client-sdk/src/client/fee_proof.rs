use intmax2_interfaces::{
    api::{
        balance_prover::interface::BalanceProverClientInterface,
        block_builder::interface::{BlockBuilderFeeInfo, CollateralBlock, Fee, FeeProof},
        store_vault_server::interface::StoreVaultClientInterface,
    },
    data::{
        data_type::DataType, encryption::BlsEncryption, proof_compression::CompressedSpentProof,
        sender_proof_set::SenderProofSet, transfer_data::TransferData, user_data::UserData,
    },
};
use intmax2_zkp::{
    common::{
<<<<<<< HEAD
        signature::{
=======
        signature_content::{
>>>>>>> 7273bbd3
            block_sign_payload::BlockSignPayload, key_set::KeySet, utils::get_pubkey_hash,
        },
        transfer::Transfer,
        trees::{transfer_tree::TransferTree, tx_tree::TxTree},
        tx::Tx,
        witness::{spent_witness::SpentWitness, transfer_witness::TransferWitness},
    },
    constants::{NUM_SENDERS_IN_BLOCK, TRANSFER_TREE_HEIGHT, TX_TREE_HEIGHT},
    ethereum_types::{address::Address, bytes32::Bytes32, u256::U256},
};
use num_bigint::BigUint;

use super::{error::ClientError, sync::utils::generate_spent_witness};

#[allow(clippy::too_many_arguments)]
pub async fn generate_fee_proof(
    store_vault_server: &dyn StoreVaultClientInterface,
    balance_prover: &dyn BalanceProverClientInterface,
    tx_timeout: u64,
    key: KeySet,
    user_data: &UserData,
    sender_proof_set_ephemeral_key: U256,
    tx_nonce: u32,
    fee_index: u32,
    transfers: &[Transfer],
    collateral_transfer: Option<Transfer>,
    is_registration_block: bool,
    block_builder_address: Address,
) -> Result<(FeeProof, Option<SpentWitness>), ClientError> {
    let mut transfer_tree = TransferTree::new(TRANSFER_TREE_HEIGHT);
    for transfer in transfers {
        transfer_tree.push(*transfer);
    }
    let tx = Tx {
        transfer_tree_root: transfer_tree.get_root(),
        nonce: tx_nonce,
    };
    let fee_transfer_witness = TransferWitness {
        tx,
        transfer: transfers[fee_index as usize],
        transfer_index: fee_index,
        transfer_merkle_proof: transfer_tree.prove(fee_index as u64),
    };
    let (collateral_block, collateral_spent_witness) =
        if let Some(collateral_transfer) = collateral_transfer {
            // spent proof
            let transfers = vec![collateral_transfer];
            let collateral_spent_witness =
                generate_spent_witness(&user_data.full_private_state, tx_nonce, &transfers)?;
            let tx = collateral_spent_witness.tx;
            let spent_proof = balance_prover
                .prove_spent(key, &collateral_spent_witness)
                .await?;
            let compressed_spent_proof = CompressedSpentProof::new(&spent_proof)?;
            let sender_proof_set = SenderProofSet {
                spent_proof: compressed_spent_proof,
                prev_balance_proof: user_data.balance_proof.clone().unwrap(), // unwrap is safe
            };
            let ephemeral_key = KeySet::rand(&mut rand::thread_rng());
            store_vault_server
                .save_snapshot(
                    ephemeral_key,
                    &DataType::SenderProofSet.to_topic(),
                    None,
                    &sender_proof_set.encrypt(ephemeral_key.pubkey, Some(ephemeral_key))?,
                )
                .await?;
            let sender_proof_set_ephemeral_key: U256 =
                BigUint::from(ephemeral_key.privkey).try_into().unwrap();

            let mut transfer_tree = TransferTree::new(TRANSFER_TREE_HEIGHT);
            transfer_tree.push(collateral_transfer);
            let transfer_index = 0u32;
            let transfer_merkle_proof = transfer_tree.prove(transfer_index as u64);
            let mut tx_tree = TxTree::new(TX_TREE_HEIGHT);
            tx_tree.push(tx);
            let tx_index = 0u32;
            let tx_merkle_proof = tx_tree.prove(tx_index as u64);
            let tx_tree_root: Bytes32 = tx_tree.get_root().into();
            let mut pubkeys = vec![key.pubkey];
            pubkeys.resize(NUM_SENDERS_IN_BLOCK, U256::dummy_pubkey());
            let pubkey_hash = get_pubkey_hash(&pubkeys);

            let fee_transfer_data = TransferData {
                sender_proof_set_ephemeral_key,
                sender_proof_set: None,
                sender: key.pubkey,
                tx,
                tx_index,
                tx_merkle_proof,
                tx_tree_root,
                transfer: collateral_transfer,
                transfer_index,
                transfer_merkle_proof,
            };

            let expiry = tx_timeout + chrono::Utc::now().timestamp() as u64;
            let block_sign_payload = BlockSignPayload {
                is_registration_block,
                tx_tree_root,
                expiry: expiry.into(),
                block_builder_address,
                block_builder_nonce: 0, // contract will ignore nonce checking
            };
            let signature = block_sign_payload.sign(key.privkey, pubkey_hash);
            let collateral_block = CollateralBlock {
                sender_proof_set_ephemeral_key,
                fee_transfer_data,
                is_registration_block,
                expiry,
                block_builder_address,
                signature,
            };
            (Some(collateral_block), Some(collateral_spent_witness))
        } else {
            (None, None)
        };
    let fee_proof = FeeProof {
        fee_transfer_witness,
        collateral_block,
        sender_proof_set_ephemeral_key,
    };

    Ok((fee_proof, collateral_spent_witness))
}

pub(crate) fn quote_transfer_fee(
    is_registration_block: bool,
    fee_token_index: u32,
    fee_info: &BlockBuilderFeeInfo,
) -> Result<(Option<Fee>, Option<Fee>), ClientError> {
    let fee_list = if is_registration_block {
        &fee_info.registration_fee
    } else {
        &fee_info.non_registration_fee
    };
    let fee = fee_list
        .as_ref()
        .map(|fee_list| get_fee(fee_token_index, fee_list))
        .transpose()?;

    let collateral_fee_list = if is_registration_block {
        &fee_info.registration_collateral_fee
    } else {
        &fee_info.non_registration_collateral_fee
    };
    let collateral_fee = collateral_fee_list
        .as_ref()
        .map(|collateral_fee_list| get_fee(fee_token_index, collateral_fee_list))
        .transpose()?;
    Ok((fee, collateral_fee))
}

fn get_fee(fee_token_index: u32, fee_list: &[Fee]) -> Result<Fee, ClientError> {
    let fee = fee_list
        .iter()
        .find(|fee| fee.token_index == fee_token_index)
        .ok_or(ClientError::BlockBuilderFeeError(
            "Fee not found".to_string(),
        ))?;
    Ok(fee.clone())
}<|MERGE_RESOLUTION|>--- conflicted
+++ resolved
@@ -11,11 +11,7 @@
 };
 use intmax2_zkp::{
     common::{
-<<<<<<< HEAD
-        signature::{
-=======
         signature_content::{
->>>>>>> 7273bbd3
             block_sign_payload::BlockSignPayload, key_set::KeySet, utils::get_pubkey_hash,
         },
         transfer::Transfer,
