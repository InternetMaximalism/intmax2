--- conflicted
+++ resolved
@@ -63,11 +63,9 @@
     #[error("Unexpected error: {0}")]
     UnexpectedError(String),
 
-<<<<<<< HEAD
     #[error("Backup error: {0}")]
     BackupError(String),
-=======
+
     #[error("Deserialization error: {0}")]
     DeserializeError(String),
->>>>>>> 02c1a718
 }