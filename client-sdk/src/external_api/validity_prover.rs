use async_trait::async_trait;
use intmax2_interfaces::api::{
    error::ServerError,
    validity_prover::{
        interface::{AccountInfo, DepositInfo, TransitionProofTask, ValidityProverClientInterface},
        types::{
<<<<<<< HEAD
            AssignResponse, CompleteRequest, GetAccountInfoQuery, GetAccountInfoResponse,
            GetBlockMerkleProofQuery, GetBlockMerkleProofResponse, GetBlockNumberByTxTreeRootQuery,
=======
            GetAccountInfoQuery, GetAccountInfoResponse, GetBlockMerkleProofQuery,
            GetBlockMerkleProofResponse, GetBlockNumberByTxTreeRootQuery,
>>>>>>> 994e0bb4
            GetBlockNumberByTxTreeRootResponse, GetBlockNumberResponse, GetDepositInfoQuery,
            GetDepositInfoResponse, GetDepositMerkleProofQuery, GetDepositMerkleProofResponse,
            GetNextDepositIndexResponse, GetSenderLeavesQuery, GetSenderLeavesResponse,
            GetUpdateWitnessQuery, GetUpdateWitnessResponse, GetValidityPisQuery,
<<<<<<< HEAD
            GetValidityPisResponse, HeartBeatRequest,
=======
            GetValidityPisResponse,
>>>>>>> 994e0bb4
        },
    },
};
use intmax2_zkp::{
    circuits::validity::validity_pis::ValidityPublicInputs,
    common::{
        trees::{
            block_hash_tree::BlockHashMerkleProof, deposit_tree::DepositMerkleProof,
            sender_tree::SenderLeaf,
        },
        witness::update_witness::UpdateWitness,
    },
    ethereum_types::{bytes32::Bytes32, u256::U256},
};
use plonky2::{
    field::goldilocks_field::GoldilocksField,
    plonk::{config::PoseidonGoldilocksConfig, proof::ProofWithPublicInputs},
};

use super::utils::query::{get_request, post_request};

type F = GoldilocksField;
type C = PoseidonGoldilocksConfig;
const D: usize = 2;

#[derive(Debug, Clone)]
pub struct ValidityProverClient {
    base_url: String,
}

impl ValidityProverClient {
    pub fn new(base_url: &str) -> Self {
        ValidityProverClient {
            base_url: base_url.to_string(),
        }
    }

    pub async fn sync(&self) -> Result<(), ServerError> {
        get_request::<(), ()>(&self.base_url, "/validity-prover/sync", None).await?;
        Ok(())
    }
}

#[async_trait(?Send)]
impl ValidityProverClientInterface for ValidityProverClient {
    async fn get_block_number(&self) -> Result<u32, ServerError> {
        let response: GetBlockNumberResponse =
            get_request::<(), _>(&self.base_url, "/validity-prover/block-number", None).await?;
        Ok(response.block_number)
    }

    async fn get_next_deposit_index(&self) -> Result<u32, ServerError> {
        let response: GetNextDepositIndexResponse =
            get_request::<(), _>(&self.base_url, "/validity-prover/next-deposit-index", None)
                .await?;
        Ok(response.deposit_index)
    }

    async fn get_update_witness(
        &self,
        pubkey: U256,
        root_block_number: u32,
        leaf_block_number: u32,
        is_prev_account_tree: bool,
    ) -> Result<UpdateWitness<F, C, D>, ServerError> {
        let query = GetUpdateWitnessQuery {
            pubkey,
            root_block_number,
            leaf_block_number,
            is_prev_account_tree,
        };
        let response: GetUpdateWitnessResponse = get_request(
            &self.base_url,
            "/validity-prover/get-update-witness",
            Some(query),
        )
        .await?;
        Ok(response.update_witness)
    }

    async fn get_deposit_info(
        &self,
        deposit_hash: Bytes32,
    ) -> Result<Option<DepositInfo>, ServerError> {
        let query = GetDepositInfoQuery { deposit_hash };
        let response: GetDepositInfoResponse = get_request(
            &self.base_url,
            "/validity-prover/get-deposit-info",
            Some(query),
        )
        .await?;
        Ok(response.deposit_info)
    }

    async fn get_block_number_by_tx_tree_root(
        &self,
        tx_tree_root: Bytes32,
    ) -> Result<Option<u32>, ServerError> {
        let query = GetBlockNumberByTxTreeRootQuery { tx_tree_root };
        let response: GetBlockNumberByTxTreeRootResponse = get_request(
            &self.base_url,
            "/validity-prover/get-block-number-by-tx-tree-root",
            Some(query),
        )
        .await?;
        Ok(response.block_number)
    }

    async fn get_validity_pis(
        &self,
        block_number: u32,
    ) -> Result<Option<ValidityPublicInputs>, ServerError> {
        let query = GetValidityPisQuery { block_number };
        let response: GetValidityPisResponse = get_request(
            &self.base_url,
            "/validity-prover/get-validity-pis",
            Some(query),
        )
        .await?;
        Ok(response.validity_pis)
    }

    async fn get_sender_leaves(
        &self,
        block_number: u32,
    ) -> Result<Option<Vec<SenderLeaf>>, ServerError> {
        let query = GetSenderLeavesQuery { block_number };
        let response: GetSenderLeavesResponse = get_request(
            &self.base_url,
            "/validity-prover/get-sender-leaves",
            Some(query),
        )
        .await?;
        Ok(response.sender_leaves)
    }

    async fn get_block_merkle_proof(
        &self,
        root_block_number: u32,
        leaf_block_number: u32,
    ) -> Result<BlockHashMerkleProof, ServerError> {
        let query = GetBlockMerkleProofQuery {
            root_block_number,
            leaf_block_number,
        };
        let response: GetBlockMerkleProofResponse = get_request(
            &self.base_url,
            "/validity-prover/get-block-merkle-proof",
            Some(query),
        )
        .await?;
        Ok(response.block_merkle_proof)
    }

    async fn get_deposit_merkle_proof(
        &self,
        block_number: u32,
        deposit_index: u32,
    ) -> Result<DepositMerkleProof, ServerError> {
        let query = GetDepositMerkleProofQuery {
            block_number,
            deposit_index,
        };
        let response: GetDepositMerkleProofResponse = get_request(
            &self.base_url,
            "/validity-prover/get-deposit-merkle-proof",
            Some(query),
        )
        .await?;
        Ok(response.deposit_merkle_proof)
    }

    async fn get_account_info(&self, pubkey: U256) -> Result<AccountInfo, ServerError> {
        let query = GetAccountInfoQuery { pubkey };
        let response: GetAccountInfoResponse = get_request(
            &self.base_url,
            "/validity-prover/get-account-info",
            Some(query),
        )
        .await?;
        Ok(response.account_info)
    }
}

// coordinator client
impl ValidityProverClient {
    pub async fn assign_task(&self) -> Result<Option<TransitionProofTask>, ServerError> {
        let response: AssignResponse =
            post_request::<(), _>(&self.base_url, "/coordinator/assign", None).await?;
        Ok(response.task)
    }

    pub async fn complete_task(
        &self,
        block_number: u32,
        transition_proof: ProofWithPublicInputs<F, C, D>,
    ) -> Result<(), ServerError> {
        let request = CompleteRequest {
            block_number,
            transition_proof,
        };
        post_request::<_, ()>(&self.base_url, "/coordinator/complete", Some(&request)).await?;
        Ok(())
    }

    pub async fn heartbeat(&self, block_number: u32) -> Result<(), ServerError> {
        let request = HeartBeatRequest { block_number };
        post_request::<_, ()>(&self.base_url, "/coordinator/heartbeat", Some(&request)).await?;
        Ok(())
    }
}<|MERGE_RESOLUTION|>--- conflicted
+++ resolved
@@ -4,22 +4,13 @@
     validity_prover::{
         interface::{AccountInfo, DepositInfo, TransitionProofTask, ValidityProverClientInterface},
         types::{
-<<<<<<< HEAD
-            AssignResponse, CompleteRequest, GetAccountInfoQuery, GetAccountInfoResponse,
-            GetBlockMerkleProofQuery, GetBlockMerkleProofResponse, GetBlockNumberByTxTreeRootQuery,
-=======
             GetAccountInfoQuery, GetAccountInfoResponse, GetBlockMerkleProofQuery,
             GetBlockMerkleProofResponse, GetBlockNumberByTxTreeRootQuery,
->>>>>>> 994e0bb4
             GetBlockNumberByTxTreeRootResponse, GetBlockNumberResponse, GetDepositInfoQuery,
             GetDepositInfoResponse, GetDepositMerkleProofQuery, GetDepositMerkleProofResponse,
             GetNextDepositIndexResponse, GetSenderLeavesQuery, GetSenderLeavesResponse,
             GetUpdateWitnessQuery, GetUpdateWitnessResponse, GetValidityPisQuery,
-<<<<<<< HEAD
-            GetValidityPisResponse, HeartBeatRequest,
-=======
             GetValidityPisResponse,
->>>>>>> 994e0bb4
         },
     },
 };
