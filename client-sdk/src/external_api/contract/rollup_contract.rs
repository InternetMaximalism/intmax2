use std::sync::Arc;

use ethers::{
    contract::abigen,
    core::k256::ecdsa::SigningKey,
    middleware::SignerMiddleware,
    providers::{Http, Provider},
    signers::Wallet,
    types::{self, Bytes, H256},
};
use intmax2_zkp::{
    common::{
        signature::flatten::{FlatG1, FlatG2},
        witness::full_block::FullBlock,
    },
    ethereum_types::{
        address::Address, bytes16::Bytes16, bytes32::Bytes32, u256::U256,
        u32limb_trait::U32LimbTrait as _,
    },
};

use crate::external_api::{contract::utils::get_latest_block_number, utils::retry::with_retry};

use super::{
    data_decoder::decode_post_block_calldata,
    error::BlockchainError,
    handlers::handle_contract_call,
    proxy_contract::ProxyContract,
    utils::{get_client, get_client_with_signer, get_transaction},
};

const EVENT_BLOCK_RANGE: u64 = 10000;

abigen!(Rollup, "abi/Rollup.json",);

#[derive(Clone, Debug)]
pub struct DepositLeafInserted {
    pub deposit_index: u32,
    pub deposit_hash: Bytes32,

    // meta data
    pub eth_block_number: u64,
    pub eth_tx_index: u64,
}

#[derive(Clone, Debug)]
pub struct BlockPosted {
    pub prev_block_hash: Bytes32,
    pub block_builder: Address,
    pub timestamp: u64,
    pub block_number: u32,
    pub deposit_tree_root: Bytes32,
    pub signature_hash: Bytes32,

    // meta data
    pub tx_hash: H256,
    pub eth_block_number: u64,
    pub eth_tx_index: u64,
}

#[derive(Clone, Debug)]
pub struct FullBlockWithMeta {
    pub full_block: FullBlock,
    pub eth_block_number: u64,
    pub eth_tx_index: u64,
}

#[derive(Debug, Clone)]
pub struct RollupContract {
    pub rpc_url: String,
    pub chain_id: u64,
    pub address: ethers::types::Address,
    pub deployed_block_number: u64,
}

impl RollupContract {
    pub fn new(
        rpc_url: &str,
        chain_id: u64,
        address: ethers::types::Address,
        deployed_block_number: u64,
    ) -> Self {
        Self {
            rpc_url: rpc_url.to_string(),
            chain_id,
            address,
            deployed_block_number,
        }
    }

    pub async fn get_eth_block_number(&self) -> Result<u64, BlockchainError> {
        get_latest_block_number(&self.rpc_url).await
    }

    pub async fn deploy(rpc_url: &str, chain_id: u64, private_key: H256) -> anyhow::Result<Self> {
        let client = get_client_with_signer(rpc_url, chain_id, private_key).await?;
        let impl_contract = Rollup::deploy::<()>(Arc::new(client), ())?.send().await?;
        let impl_address = impl_contract.address();
        let proxy =
            ProxyContract::deploy(rpc_url, chain_id, private_key, impl_address, &[]).await?;
        let address = proxy.address();
        let deployed_block_number = proxy.deployed_block_number();
        Ok(Self::new(rpc_url, chain_id, address, deployed_block_number))
    }

    pub fn address(&self) -> ethers::types::Address {
        self.address
    }

    pub async fn get_contract(&self) -> Result<rollup::Rollup<Provider<Http>>, BlockchainError> {
        let client = get_client(&self.rpc_url).await?;
        let contract = Rollup::new(self.address, client);
        Ok(contract)
    }

    pub async fn get_contract_with_signer(
        &self,
        private_key: H256,
    ) -> Result<rollup::Rollup<SignerMiddleware<Provider<Http>, Wallet<SigningKey>>>, BlockchainError>
    {
        let client = get_client_with_signer(&self.rpc_url, self.chain_id, private_key).await?;
        let contract = Rollup::new(self.address, Arc::new(client));
        Ok(contract)
    }

    pub async fn get_deposit_leaf_inserted_events(
        &self,
        from_block: u64,
    ) -> Result<(Vec<DepositLeafInserted>, u64), BlockchainError> {
        log::info!(
            "get_deposit_leaf_inserted_event: from_block={:?}",
            from_block
        );
        let mut events = Vec::new();
        let mut from_block = from_block;
        let mut is_final = false;
        let final_to_block = loop {
            let mut to_block = from_block + EVENT_BLOCK_RANGE - 1;
            let latest_block_number = get_latest_block_number(&self.rpc_url).await?;
            if to_block > latest_block_number {
                to_block = latest_block_number;
                is_final = true;
            }
            if from_block > to_block {
                break to_block;
            }
            log::info!(
                "get_deposit_leaf_inserted_event: from_block={}, to_block={}",
                from_block,
                to_block
            );
            let contract = self.get_contract().await?;
            let new_events = with_retry(|| async {
                contract
                    .deposit_leaf_inserted_filter()
                    .address(self.address.into())
                    .from_block(from_block)
                    .to_block(to_block)
                    .query_with_meta()
                    .await
            })
            .await
            .map_err(|_| {
                BlockchainError::RPCError("failed to get deposit leaf inserted event".to_string())
            })?;
            events.extend(new_events);
            if is_final {
                break to_block;
            }
            from_block += EVENT_BLOCK_RANGE;
        };
        let mut deposit_leaf_inserted_events = Vec::new();
        for (event, meta) in events {
            deposit_leaf_inserted_events.push(DepositLeafInserted {
                deposit_index: event.deposit_index,
                deposit_hash: Bytes32::from_bytes_be(&event.deposit_hash),
                eth_block_number: meta.block_number.as_u64(),
                eth_tx_index: meta.transaction_index.as_u64(),
            });
        }
        deposit_leaf_inserted_events.sort_by_key(|event| event.deposit_index);
        Ok((deposit_leaf_inserted_events, final_to_block))
    }

    async fn get_blocks_posted_event(
        &self,
        from_block: u64,
    ) -> Result<(Vec<BlockPosted>, u64), BlockchainError> {
        log::info!("get_blocks_posted_event from_block={}", from_block);
        let mut events = Vec::new();
        let mut from_block = from_block;
        let mut is_final = false;
        let final_to_block = loop {
            let mut to_block = from_block + EVENT_BLOCK_RANGE - 1;
            let latest_block_number = get_latest_block_number(&self.rpc_url).await?;
            if to_block > latest_block_number {
                to_block = latest_block_number;
                is_final = true;
            }
            if from_block > to_block {
                break to_block;
            }
            log::info!(
                "get_blocks_posted_event: from_block={}, to_block={}",
                from_block,
                to_block
            );
            let contract = self.get_contract().await?;
            let new_events = with_retry(|| async {
                contract
                    .block_posted_filter()
                    .address(self.address.into())
                    .from_block(from_block)
                    .to_block(to_block)
                    .query_with_meta()
                    .await
            })
            .await
            .map_err(|_| {
                BlockchainError::RPCError("failed to get blocks posted event".to_string())
            })?;
            events.extend(new_events);
            if is_final {
                break to_block;
            }
            from_block += EVENT_BLOCK_RANGE;
        };
        let mut blocks_posted_events = Vec::new();
        for (event, meta) in events {
            blocks_posted_events.push(BlockPosted {
                prev_block_hash: Bytes32::from_bytes_be(&event.prev_block_hash),
<<<<<<< HEAD
                block_builder: Address::from_bytes_be(&event.block_builder.as_bytes()),
                timestamp: event.timestamp,
=======
                block_builder: Address::from_bytes_be(event.block_builder.as_bytes()),
>>>>>>> 48ac27fb
                block_number: event.block_number.as_u32(),
                deposit_tree_root: Bytes32::from_bytes_be(&event.deposit_tree_root),
                signature_hash: Bytes32::from_bytes_be(&event.signature_hash),
                tx_hash: meta.transaction_hash,
                eth_block_number: meta.block_number.as_u64(),
                eth_tx_index: meta.transaction_index.as_u64(),
            });
        }
        blocks_posted_events.sort_by_key(|event| event.block_number);
        Ok((blocks_posted_events, final_to_block))
    }

    pub async fn get_full_block_with_meta(
        &self,
        from_block: u64,
    ) -> Result<(Vec<FullBlockWithMeta>, u64), BlockchainError> {
        let (blocks_posted_events, to_block) = self.get_blocks_posted_event(from_block).await?;
        let mut full_blocks = Vec::new();
        for event in blocks_posted_events {
            let tx = get_transaction(&self.rpc_url, event.tx_hash)
                .await?
                .ok_or(BlockchainError::TxNotFound(event.tx_hash))?;
            let contract = self.get_contract().await?;
            let functions = contract.abi().functions();
            let full_block = decode_post_block_calldata(
                functions,
                event.prev_block_hash,
                event.deposit_tree_root,
                event.timestamp,
                event.block_number,
                &tx.input,
            )
            .map_err(|e| {
                BlockchainError::DecodeCallDataError(format!(
                    "failed to decode post block calldata: {}",
                    e
                ))
            })?;
            full_blocks.push(FullBlockWithMeta {
                full_block,
                eth_block_number: event.eth_block_number,
                eth_tx_index: event.eth_tx_index,
            });
        }
        Ok((full_blocks, to_block))
    }

    pub async fn initialize(
        &self,
        signer_private_key: H256,
        admin: types::Address,
        scroll_messenger_address: types::Address,
        liquidity_address: types::Address,
        contribution_address: types::Address,
    ) -> Result<H256, BlockchainError> {
        let contract = self.get_contract_with_signer(signer_private_key).await?;
        let mut tx = contract.initialize(
            admin,
            scroll_messenger_address,
            liquidity_address,
            contribution_address,
        );
        let client =
            get_client_with_signer(&self.rpc_url, self.chain_id, signer_private_key).await?;
        let tx_hash = handle_contract_call(&client, &mut tx, "initialize").await?;
        Ok(tx_hash)
    }

    #[allow(clippy::too_many_arguments)]
    pub async fn post_registration_block(
        &self,
        signer_private_key: H256,
        msg_value: ethers::types::U256,
        tx_tree_root: Bytes32,
        expiry: u64,
        sender_flag: Bytes16,
        agg_pubkey: FlatG1,
        agg_signature: FlatG2,
        message_point: FlatG2,
        sender_public_keys: Vec<U256>,
    ) -> Result<H256, BlockchainError> {
        let contract = self.get_contract_with_signer(signer_private_key).await?;
        let tx_tree_root: [u8; 32] = tx_tree_root.to_bytes_be().try_into().unwrap();
        let sender_flag: [u8; 16] = sender_flag.to_bytes_be().try_into().unwrap();
        let agg_pubkey = encode_flat_g1(&agg_pubkey);
        let agg_signature = encode_flat_g2(&agg_signature);
        let message_point = encode_flat_g2(&message_point);
        let sender_pubkeys: Vec<ethers::types::U256> = sender_public_keys
            .iter()
            .map(|e| ethers::types::U256::from_big_endian(&e.to_bytes_be()))
            .collect();
        let mut tx = contract
            .post_registration_block(
                tx_tree_root,
                expiry,
                sender_flag,
                agg_pubkey,
                agg_signature,
                message_point,
                sender_pubkeys,
            )
            .value(msg_value);
        let client =
            get_client_with_signer(&self.rpc_url, self.chain_id, signer_private_key).await?;
        let tx_hash = handle_contract_call(&client, &mut tx, "post_registration_block").await?;
        Ok(tx_hash)
    }

    #[allow(clippy::too_many_arguments)]
    pub async fn post_non_registration_block(
        &self,
        signer_private_key: H256,
        msg_value: ethers::types::U256,
        tx_tree_root: Bytes32,
        expiry: u64,
        sender_flag: Bytes16,
        agg_pubkey: FlatG1,
        agg_signature: FlatG2,
        message_point: FlatG2,
        public_keys_hash: Bytes32,
        account_ids: Vec<u8>,
    ) -> Result<H256, BlockchainError> {
        let contract = self.get_contract_with_signer(signer_private_key).await?;
        let tx_tree_root: [u8; 32] = tx_tree_root.to_bytes_be().try_into().unwrap();
        let sender_flag: [u8; 16] = sender_flag.to_bytes_be().try_into().unwrap();
        let agg_pubkey = encode_flat_g1(&agg_pubkey);
        let agg_signature = encode_flat_g2(&agg_signature);
        let message_point = encode_flat_g2(&message_point);
        let public_keys_hash: [u8; 32] = public_keys_hash.to_bytes_be().try_into().unwrap();
        let account_ids: Bytes = Bytes::from(account_ids);
        let mut tx = contract
            .post_non_registration_block(
                tx_tree_root,
                expiry,
                sender_flag,
                agg_pubkey,
                agg_signature,
                message_point,
                public_keys_hash,
                account_ids,
            )
            .value(msg_value);
        let client =
            get_client_with_signer(&self.rpc_url, self.chain_id, signer_private_key).await?;
        let tx_hash = handle_contract_call(&client, &mut tx, "post_non_registration_block").await?;
        Ok(tx_hash)
    }

    pub async fn process_deposits(
        &self,
        signer_private_key: H256,
        last_processed_deposit_id: u32,
        deposit_hashes: &[Bytes32],
    ) -> Result<H256, BlockchainError> {
        let contract = self.get_contract_with_signer(signer_private_key).await?;
        let deposit_hashes: Vec<[u8; 32]> = deposit_hashes
            .iter()
            .map(|e| e.to_bytes_be())
            .map(|e| e.try_into().unwrap())
            .collect();
        let mut tx = contract.process_deposits(last_processed_deposit_id.into(), deposit_hashes);
        let client =
            get_client_with_signer(&self.rpc_url, self.chain_id, signer_private_key).await?;
        let tx_hash = handle_contract_call(&client, &mut tx, "process_deposits").await?;
        Ok(tx_hash)
    }

    pub async fn get_latest_block_number(&self) -> Result<u32, BlockchainError> {
        let contract = self.get_contract().await?;
        let latest_block_number =
            with_retry(|| async { contract.get_latest_block_number().call().await })
                .await
                .map_err(|_| {
                    BlockchainError::RPCError("failed to get latest block number".to_string())
                })?;
        Ok(latest_block_number)
    }
}

fn encode_flat_g1(g1: &FlatG1) -> [[u8; 32]; 2] {
    g1.0.iter()
        .map(|e| e.to_bytes_be())
        .map(|e| e.try_into().unwrap())
        .collect::<Vec<[u8; 32]>>()
        .try_into()
        .unwrap()
}

fn encode_flat_g2(g2: &FlatG2) -> [[u8; 32]; 4] {
    g2.0.iter()
        .map(|e| e.to_bytes_be())
        .map(|e| e.try_into().unwrap())
        .collect::<Vec<[u8; 32]>>()
        .try_into()
        .unwrap()
}

#[cfg(test)]
mod tests {
    use ethers::{core::utils::Anvil, types::H256};
    use intmax2_zkp::{
        common::signature::SignatureContent,
        ethereum_types::{bytes32::Bytes32, u32limb_trait::U32LimbTrait as _},
    };

    use crate::external_api::contract::rollup_contract::RollupContract;

    #[tokio::test]
    async fn test_rollup_contract() -> anyhow::Result<()> {
        let anvil = Anvil::new().spawn();
        let private_key: [u8; 32] = anvil.keys()[0].to_bytes().into();
        let private_key = H256::from_slice(&private_key);
        let rpc_url = anvil.endpoint();
        let chain_id = anvil.chain_id();

        let rollup_contract = RollupContract::deploy(&rpc_url, chain_id, private_key).await?;
        let zero_address = ethers::types::Address::zero();
        rollup_contract
            .initialize(
                private_key,
                zero_address,
                zero_address,
                zero_address,
                zero_address,
            )
            .await?;

        let mut rng = rand::thread_rng();
        let (keys, signature) = SignatureContent::rand(&mut rng);
        let pubkeys = keys.iter().map(|e| e.pubkey).collect::<Vec<_>>();
        rollup_contract
            .post_registration_block(
                private_key,
                0.into(),
                signature.tx_tree_root,
                signature.expiry.into(),
                signature.sender_flag,
                signature.agg_pubkey.clone(),
                signature.agg_signature.clone(),
                signature.message_point.clone(),
                pubkeys.clone(),
            )
            .await?;

        rollup_contract
            .post_non_registration_block(
                private_key,
                ethers::utils::parse_ether("1").unwrap(),
                Bytes32::rand(&mut rng),
                signature.expiry.into(),
                signature.sender_flag,
                signature.agg_pubkey,
                signature.agg_signature,
                signature.message_point,
                Bytes32::rand(&mut rng),
                vec![],
            )
            .await?;

        let from_block = 0;
        let (full_blocks, _) = rollup_contract.get_full_block_with_meta(from_block).await?;
        assert_eq!(full_blocks.len(), 2);

        Ok(())
    }
}<|MERGE_RESOLUTION|>--- conflicted
+++ resolved
@@ -229,12 +229,8 @@
         for (event, meta) in events {
             blocks_posted_events.push(BlockPosted {
                 prev_block_hash: Bytes32::from_bytes_be(&event.prev_block_hash),
-<<<<<<< HEAD
-                block_builder: Address::from_bytes_be(&event.block_builder.as_bytes()),
+                block_builder: Address::from_bytes_be(event.block_builder.as_bytes()),
                 timestamp: event.timestamp,
-=======
-                block_builder: Address::from_bytes_be(event.block_builder.as_bytes()),
->>>>>>> 48ac27fb
                 block_number: event.block_number.as_u32(),
                 deposit_tree_root: Bytes32::from_bytes_be(&event.deposit_tree_root),
                 signature_hash: Bytes32::from_bytes_be(&event.signature_hash),
