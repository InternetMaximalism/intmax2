use std::sync::{Arc, RwLock};

use async_trait::async_trait;
use base64::{prelude::BASE64_STANDARD, Engine};
use intmax2_interfaces::{
    api::{
        balance_prover::{
            interface::BalanceProverClientInterface,
            types::{
                ProveReceiveDepositRequest, ProveReceiveTransferRequest, ProveSendRequest,
                ProveSingleClaimRequest, ProveSingleWithdrawalRequest, ProveSpentRequest,
                ProveUpdateRequest,
            },
        },
        error::ServerError,
        private_zkp_server::types::{
            CreateProofResponse, CreateProveRequest, GetPublicKeyResponse, ProofResultQuery,
            ProofResultResponse, ProofResultWithError, ProveRequestWithType, ProveType,
        },
    },
    data::encryption::{BlsEncryption, RsaEncryption},
};
use intmax2_zkp::{
    common::{
        signature::key_set::KeySet,
        witness::{
            claim_witness::ClaimWitness, receive_deposit_witness::ReceiveDepositWitness,
            receive_transfer_witness::ReceiveTransferWitness, spent_witness::SpentWitness,
            tx_witness::TxWitness, update_witness::UpdateWitness,
            withdrawal_witness::WithdrawalWitness,
        },
    },
    ethereum_types::{u256::U256, u32limb_trait::U32LimbTrait},
};
use plonky2::{
    field::goldilocks_field::GoldilocksField,
    plonk::{config::PoseidonGoldilocksConfig, proof::ProofWithPublicInputs},
};
use rsa::{pkcs8::DecodePublicKey, RsaPublicKey};
use serde::{Deserialize, Serialize};

use crate::external_api::utils::time::sleep_for;

use super::utils::query::{get_request, post_request};

<<<<<<< HEAD
const MAX_RETRIES: usize = 20;
const RETRY_INTERVAL: usize = 5; // seconds

=======
>>>>>>> b06f5d7a
type F = GoldilocksField;
type C = PoseidonGoldilocksConfig;
const D: usize = 2;

#[derive(Debug, Clone, Serialize, Deserialize)]
pub struct PrivateZKPServerConfig {
    pub max_retries: usize,
    pub retry_interval: u64,
}

#[derive(Debug, Clone)]
pub struct PrivateZKPServerClient {
    base_url: String,

    config: PrivateZKPServerConfig,

    // rsa public key is used to encrypt the prove request
    // because async OnceLock is not stable, we use RwLock + Option instead
    pubkey: Arc<RwLock<Option<RsaPublicKey>>>,
}

impl PrivateZKPServerClient {
    pub fn new(base_url: &str, config: &PrivateZKPServerConfig) -> Self {
        PrivateZKPServerClient {
            base_url: base_url.to_string(),
            config: config.clone(),
            pubkey: Arc::new(RwLock::new(None)),
        }
    }

    pub async fn get_pubkey(&self) -> Result<RsaPublicKey, ServerError> {
        let is_pubkey_set = self.pubkey.read().unwrap().is_some();
        if !is_pubkey_set {
            let new_public_key = self.fetch_pubkey().await?;
            *self.pubkey.write().unwrap() = Some(new_public_key);
        }
        Ok(self.pubkey.read().unwrap().as_ref().unwrap().clone())
    }

    async fn fetch_pubkey(&self) -> Result<RsaPublicKey, ServerError> {
        let response: GetPublicKeyResponse =
            get_request::<(), _>(&self.base_url, "/v1/public-key", None).await?;
        let public_key_bytes = BASE64_STANDARD.decode(&response.public_key).map_err(|e| {
            ServerError::DeserializationError(format!("Failed to decode public key: {:?}", e))
        })?;
        let public_key = RsaPublicKey::from_public_key_der(&public_key_bytes).map_err(|e| {
            ServerError::DeserializationError(format!("Failed to parse public key: {:?}", e))
        })?;
        Ok(public_key)
    }
}

#[async_trait(?Send)]
impl BalanceProverClientInterface for PrivateZKPServerClient {
    async fn prove_spent(
        &self,
        key: KeySet,
        spent_witness: &SpentWitness,
    ) -> Result<ProofWithPublicInputs<F, C, D>, ServerError> {
        let request = ProveSpentRequest {
            spent_witness: spent_witness.clone(),
        };
        log::info!("prove_spent: {}", key.pubkey.to_hex());
        let result = self
            .request_and_get_proof(
                key,
                &ProveRequestWithType {
                    prove_type: ProveType::Spent,
                    pubkey: key.pubkey,
                    request: bincode::serialize(&request).unwrap(),
                },
            )
            .await?;
        self.handle_proof_result(result)
    }

    async fn prove_send(
        &self,
        key: KeySet,
        pubkey: U256,
        tx_witness: &TxWitness,
        update_witness: &UpdateWitness<F, C, D>,
        spent_proof: &ProofWithPublicInputs<F, C, D>,
        prev_proof: &Option<ProofWithPublicInputs<F, C, D>>,
    ) -> Result<ProofWithPublicInputs<F, C, D>, ServerError> {
        let request = ProveSendRequest {
            pubkey,
            tx_witness: tx_witness.clone(),
            update_witness: update_witness.clone(),
            spent_proof: spent_proof.clone(),
            prev_proof: prev_proof.clone(),
        };
        log::info!("prove_send: {}", key.pubkey.to_hex());
        let result = self
            .request_and_get_proof(
                key,
                &ProveRequestWithType {
                    prove_type: ProveType::Send,
                    pubkey: key.pubkey,
                    request: bincode::serialize(&request).unwrap(),
                },
            )
            .await?;
        self.handle_proof_result(result)
    }

    async fn prove_update(
        &self,
        key: KeySet,
        pubkey: U256,
        update_witness: &UpdateWitness<F, C, D>,
        prev_proof: &Option<ProofWithPublicInputs<F, C, D>>,
    ) -> Result<ProofWithPublicInputs<F, C, D>, ServerError> {
        let request = ProveUpdateRequest {
            pubkey,
            update_witness: update_witness.clone(),
            prev_proof: prev_proof.clone(),
        };
        log::info!("prove_update: {}", key.pubkey.to_hex());
        let result = self
            .request_and_get_proof(
                key,
                &ProveRequestWithType {
                    prove_type: ProveType::Update,
                    pubkey: key.pubkey,
                    request: bincode::serialize(&request).unwrap(),
                },
            )
            .await?;
        self.handle_proof_result(result)
    }

    async fn prove_receive_transfer(
        &self,
        key: KeySet,
        pubkey: U256,
        receive_transfer_witness: &ReceiveTransferWitness<F, C, D>,
        prev_proof: &Option<ProofWithPublicInputs<F, C, D>>,
    ) -> Result<ProofWithPublicInputs<F, C, D>, ServerError> {
        let request = ProveReceiveTransferRequest {
            pubkey,
            receive_transfer_witness: receive_transfer_witness.clone(),
            prev_proof: prev_proof.clone(),
        };
        log::info!("prove_receive_transfer: {}", key.pubkey.to_hex());
        let result = self
            .request_and_get_proof(
                key,
                &ProveRequestWithType {
                    prove_type: ProveType::ReceiveTransfer,
                    pubkey: key.pubkey,
                    request: bincode::serialize(&request).unwrap(),
                },
            )
            .await?;
        self.handle_proof_result(result)
    }

    async fn prove_receive_deposit(
        &self,
        key: KeySet,
        pubkey: U256,
        receive_deposit_witness: &ReceiveDepositWitness,
        prev_proof: &Option<ProofWithPublicInputs<F, C, D>>,
    ) -> Result<ProofWithPublicInputs<F, C, D>, ServerError> {
        let request = ProveReceiveDepositRequest {
            pubkey,
            receive_deposit_witness: receive_deposit_witness.clone(),
            prev_proof: prev_proof.clone(),
        };
        let result = self
            .request_and_get_proof(
                key,
                &ProveRequestWithType {
                    prove_type: ProveType::ReceiveDeposit,
                    pubkey: key.pubkey,
                    request: bincode::serialize(&request).unwrap(),
                },
            )
            .await?;
        self.handle_proof_result(result)
    }

    async fn prove_single_withdrawal(
        &self,
        key: KeySet,
        withdrawal_witness: &WithdrawalWitness<F, C, D>,
    ) -> Result<ProofWithPublicInputs<F, C, D>, ServerError> {
        let request = ProveSingleWithdrawalRequest {
            withdrawal_witness: withdrawal_witness.clone(),
        };
        log::info!("prove_single_withdrawal: {}", key.pubkey.to_hex());
        let result = self
            .request_and_get_proof(
                key,
                &ProveRequestWithType {
                    prove_type: ProveType::SingleWithdrawal,
                    pubkey: key.pubkey,
                    request: bincode::serialize(&request).unwrap(),
                },
            )
            .await?;
        self.handle_proof_result(result)
    }

    async fn prove_single_claim(
        &self,
        _key: KeySet,
        claim_witness: &ClaimWitness<F, C, D>,
    ) -> Result<ProofWithPublicInputs<F, C, D>, ServerError> {
        let request = ProveSingleClaimRequest {
            claim_witness: claim_witness.clone(),
        };
        log::info!("prove_single_claim: {}", _key.pubkey.to_hex());
        let result = self
            .request_and_get_proof(
                _key,
                &ProveRequestWithType {
                    prove_type: ProveType::SingleClaim,
                    pubkey: _key.pubkey,
                    request: bincode::serialize(&request).unwrap(),
                },
            )
            .await?;
        self.handle_proof_result(result)
    }
}

impl PrivateZKPServerClient {
    pub(crate) async fn send_prove_request(
        &self,
        request: &ProveRequestWithType,
    ) -> Result<String, ServerError> {
        let rsa_pubkey = self.get_pubkey().await?;
        let encrypted_request = request.encrypt_with_rsa(&rsa_pubkey);
        let encrypted_data = bincode::serialize(&encrypted_request).map_err(|e| {
            ServerError::SerializeError(format!("Failed to serialize encrypted request: {:?}", e))
        })?;
        let request = CreateProveRequest { encrypted_data };
        let response: CreateProofResponse =
            post_request(&self.base_url, "/v1/proof/create", Some(&request)).await?;
        Ok(response.request_id)
    }

    pub(crate) async fn get_request(
        &self,
        request_id: &str,
    ) -> Result<ProofResultResponse, ServerError> {
        let query = ProofResultQuery {
            request_id: request_id.to_string(),
        };
        let response: ProofResultResponse =
            get_request(&self.base_url, "/v1/proof/result", Some(&query)).await?;
        Ok(response)
    }

    pub(crate) async fn request_and_get_proof(
        &self,
        key: KeySet,
        request: &ProveRequestWithType,
    ) -> Result<ProofResultWithError, ServerError> {
        let request_id = self.send_prove_request(request).await?;
        log::info!(
            "(request_and_get_proof) request_id={}, pubkey={}",
            key.pubkey.to_hex(),
            request_id
        );
        let mut retries = 0;
        let start = std::time::Instant::now();
        loop {
            let response = self.get_request(&request_id).await?;
            log::info!("{}: {}", request.prove_type, response.status);
            if response.status == "success" {
                if response.result.is_none() {
                    return Err(ServerError::InvalidResponse(format!(
                        "Proof result (request_id={}, pubkey={}) is missing: {}",
                        request_id,
                        key.pubkey.to_hex(),
                        response.error.unwrap_or_default()
                    )));
                }

                let proof_with_result =
                    ProofResultWithError::decrypt(key, None, &response.result.unwrap()).map_err(
                        |e| {
                            ServerError::DeserializationError(format!(
                                "Failed to decrypt proof result: {:?}",
                                e
                            ))
                        },
                    )?;
                log::info!(
                    "Success proof generation (request_id={}, pubkey={}) {} ({}s)",
                    request_id,
                    key.pubkey.to_hex(),
                    request.prove_type,
                    start.elapsed().as_secs()
                );

                return Ok(proof_with_result);
            } else if response.status == "error" {
                return Err(ServerError::InvalidResponse(format!(
                    "Proof request failed (request_id={}, pubkey={}): {}",
                    request_id,
                    key.pubkey.to_hex(),
                    response.error.unwrap_or_default()
                )));
            }

            if retries >= self.config.max_retries {
                return Err(ServerError::UnknownError(format!(
<<<<<<< HEAD
                    "Failed to get proof (request_id={}, pubkey={}) after {} retries ({}s)",
                    request_id,
                    key.pubkey.to_hex(),
                    MAX_RETRIES,
                    start.elapsed().as_secs()
=======
                    "Failed to get proof after {} retries",
                    self.config.max_retries
>>>>>>> b06f5d7a
                )));
            }
            retries += 1;
            sleep_for(self.config.retry_interval).await;
        }
    }

    pub(crate) fn handle_proof_result(
        &self,
        proof_result: ProofResultWithError,
    ) -> Result<ProofWithPublicInputs<F, C, D>, ServerError> {
        if let Some(error) = proof_result.error {
            return Err(ServerError::InvalidResponse(format!(
                "Proof result contains error: {}",
                error
            )));
        }
        if proof_result.proof.is_none() {
            return Err(ServerError::InvalidResponse(
                "Proof result is missing proof".to_string(),
            ));
        }
        Ok(proof_result.proof.unwrap())
    }
}<|MERGE_RESOLUTION|>--- conflicted
+++ resolved
@@ -43,12 +43,6 @@
 
 use super::utils::query::{get_request, post_request};
 
-<<<<<<< HEAD
-const MAX_RETRIES: usize = 20;
-const RETRY_INTERVAL: usize = 5; // seconds
-
-=======
->>>>>>> b06f5d7a
 type F = GoldilocksField;
 type C = PoseidonGoldilocksConfig;
 const D: usize = 2;
@@ -360,16 +354,11 @@
 
             if retries >= self.config.max_retries {
                 return Err(ServerError::UnknownError(format!(
-<<<<<<< HEAD
                     "Failed to get proof (request_id={}, pubkey={}) after {} retries ({}s)",
                     request_id,
                     key.pubkey.to_hex(),
-                    MAX_RETRIES,
+                    self.config.max_retries,
                     start.elapsed().as_secs()
-=======
-                    "Failed to get proof after {} retries",
-                    self.config.max_retries
->>>>>>> b06f5d7a
                 )));
             }
             retries += 1;
