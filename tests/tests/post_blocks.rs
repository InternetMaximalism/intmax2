use ethers::types::{Address, H256};
use intmax2_client_sdk::external_api::{
    contract::{rollup_contract::RollupContract, utils::get_address},
    utils::time::sleep_for,
};
use intmax2_zkp::{
    common::{
        block_builder::{construct_signature, SenderWithSignature},
<<<<<<< HEAD
        signature::{
=======
        signature_content::{
>>>>>>> 7273bbd3
            block_sign_payload::BlockSignPayload, key_set::KeySet, utils::get_pubkey_hash,
        },
    },
    constants::NUM_SENDERS_IN_BLOCK,
    ethereum_types::{self, bytes32::Bytes32, u32limb_trait::U32LimbTrait},
};
use num_bigint::BigUint;
use serde::Deserialize;

#[derive(Deserialize)]
pub struct EnvVar {
    // client settings
    pub deployer_private_key: H256,
    pub l2_rpc_url: String,
    pub l2_chain_id: u64,
    pub rollup_contract_address: Address,
    pub rollup_contract_deployed_block_number: u64,
}

#[tokio::test]
#[ignore]
async fn post_blocks() -> anyhow::Result<()> {
    let mut rng = rand::thread_rng();
    env_logger::builder()
        .filter_level(log::LevelFilter::Info)
        .init();

    dotenv::dotenv().ok();
    let env = envy::from_env::<EnvVar>()?;
    let rollup_contract = RollupContract::new(
        &env.l2_rpc_url,
        env.l2_chain_id,
        env.rollup_contract_address,
        env.rollup_contract_deployed_block_number,
    );
    let block_builder_address = ethereum_types::address::Address::from_bytes_be(
        get_address(env.l2_chain_id, env.deployer_private_key).as_bytes(),
    )
    .unwrap();

    loop {
        let payload = BlockSignPayload {
            is_registration_block: true,
            tx_tree_root: Bytes32::rand(&mut rng),
            expiry: 0.into(),
            block_builder_address,
            block_builder_nonce: 0,
        };
        let keys = (0..NUM_SENDERS_IN_BLOCK)
            .map(|_| KeySet::rand(&mut rng))
            .collect::<Vec<_>>();
        let mut pubkeys = keys.iter().map(|key| key.pubkey).collect::<Vec<_>>();
        pubkeys.sort_by(|a, b| b.cmp(a));
        let pubkey_hash = get_pubkey_hash(&pubkeys);
        let signatures = keys
            .iter()
            .map(|key| SenderWithSignature {
                sender: key.pubkey,
                signature: Some(payload.sign(key.privkey, pubkey_hash)),
            })
            .collect::<Vec<_>>();
        let signature = construct_signature(&payload, pubkey_hash, Bytes32::default(), &signatures);
        rollup_contract
            .post_registration_block(
                env.deployer_private_key,
                BigUint::from(10u32).pow(17).try_into().unwrap(),
                signature.block_sign_payload.tx_tree_root,
                signature.block_sign_payload.expiry.into(),
                0,
                signature.sender_flag,
                signature.agg_pubkey,
                signature.agg_signature,
                signature.message_point,
                pubkeys,
            )
            .await?;
        println!("Posted a block ✅");
        sleep_for(7).await;
    }
}<|MERGE_RESOLUTION|>--- conflicted
+++ resolved
@@ -6,11 +6,7 @@
 use intmax2_zkp::{
     common::{
         block_builder::{construct_signature, SenderWithSignature},
-<<<<<<< HEAD
-        signature::{
-=======
         signature_content::{
->>>>>>> 7273bbd3
             block_sign_payload::BlockSignPayload, key_set::KeySet, utils::get_pubkey_hash,
         },
     },
