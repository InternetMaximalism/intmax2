use ethers::types::H256;
<<<<<<< HEAD
use intmax2_client_sdk::external_api::{
    contract::{
        block_builder_registry::BlockBuilderRegistryContract, rollup_contract::RollupContract,
        utils::get_address,
=======
use intmax2_client_sdk::{
    client::key_from_eth::generate_intmax_account_from_eth_key,
    external_api::{
        contract::{
            block_builder_registry::BlockBuilderRegistryContract, rollup_contract::RollupContract,
        },
        s3_store_vault::S3StoreVaultClient,
        store_vault_server::StoreVaultServerClient,
        validity_prover::ValidityProverClient,
>>>>>>> f529febd
    },
};
use intmax2_interfaces::api::{
    block_builder::interface::{BlockBuilderFeeInfo, FeeProof},
    store_vault_server::interface::StoreVaultClientInterface,
    validity_prover::interface::{AccountInfo, ValidityProverClientInterface},
};
use intmax2_zkp::{
    common::{
        block_builder::{BlockProposal, UserSignature},
        tx::Tx,
    },
    ethereum_types::{
        account_id::AccountId, address::Address, u256::U256, u32limb_trait::U32LimbTrait,
    },
};
use std::{collections::HashMap, sync::Arc};
use uuid::Uuid;

use crate::{
    app::{fee::validate_fee_proof, types::TxRequest},
    EnvVar,
};

use super::{
    error::BlockBuilderError,
    fee::{convert_fee_vec, parse_fee_str},
    storage::{self, config::StorageConfig, Storage},
};

pub const DEFAULT_POST_BLOCK_CHANNEL: u64 = 100;

#[derive(Debug, Clone)]
pub struct Config {
    pub block_builder_url: String,
    pub block_builder_private_key: H256,
    pub block_builder_address: Address,
    pub eth_allowance_for_block: U256,

    pub initial_heart_beat_delay: u64,
    pub heart_beat_interval: u64,

    // fees
    pub beneficiary_pubkey: Option<U256>,
    pub use_fee: bool,
    pub use_collateral: bool,
    pub registration_fee: Option<HashMap<u32, U256>>,
    pub non_registration_fee: Option<HashMap<u32, U256>>,
    pub registration_collateral_fee: Option<HashMap<u32, U256>>,
    pub non_registration_collateral_fee: Option<HashMap<u32, U256>>,
}

#[derive(Clone)]
pub struct BlockBuilder {
    pub config: Config,
    pub store_vault_server_client: Arc<Box<dyn StoreVaultClientInterface>>,
    pub validity_prover_client: ValidityProverClient,
    pub rollup_contract: RollupContract,
    pub registry_contract: BlockBuilderRegistryContract,

    pub storage: Arc<Box<dyn Storage>>,
}

impl BlockBuilder {
    /// Create a new BlockBuilder instance
    pub async fn new(env: &EnvVar) -> Result<Self, BlockBuilderError> {
        // Initialize clients
        let store_vault_server_client: Arc<Box<dyn StoreVaultClientInterface>> =
            if env.use_s3.unwrap_or(true) {
                log::info!("Using s3_store_vault");
                Arc::new(Box::new(S3StoreVaultClient::new(
                    &env.store_vault_server_base_url,
                )))
            } else {
                log::info!("Using store_vault_server");
                Arc::new(Box::new(StoreVaultServerClient::new(
                    &env.store_vault_server_base_url,
                )))
            };
        let validity_prover_client = ValidityProverClient::new(&env.validity_prover_base_url);
        let rollup_contract = RollupContract::new(
            &env.l2_rpc_url,
            env.l2_chain_id,
            env.rollup_contract_address,
            env.rollup_contract_deployed_block_number,
        );
        let registry_contract = BlockBuilderRegistryContract::new(
            &env.l2_rpc_url,
            env.l2_chain_id,
            env.block_builder_registry_contract_address,
        );
        let config = Self::create_config(env)?;
        let storage = Self::create_storage(env, &config).await?;

        Ok(Self {
            config,
            store_vault_server_client,
            validity_prover_client,
            rollup_contract,
            registry_contract,
            storage,
        })
    }

    /// Create configuration from environment variables
    fn create_config(env: &EnvVar) -> Result<Config, BlockBuilderError> {
        let eth_allowance_for_block = {
            let u = ethers::utils::parse_ether(env.eth_allowance_for_block.clone()).unwrap();
            let mut buf = [0u8; 32];
            u.to_big_endian(&mut buf);
            U256::from_bytes_be(&buf).unwrap()
        };
        let registration_fee = env
            .registration_fee
            .as_ref()
            .map(|fee| parse_fee_str(fee))
            .transpose()?;
        let non_registration_fee = env
            .non_registration_fee
            .as_ref()
            .map(|fee| parse_fee_str(fee))
            .transpose()?;
        let registration_collateral_fee = env
            .registration_collateral_fee
            .as_ref()
            .map(|fee| parse_fee_str(fee))
            .transpose()?;
        let non_registration_collateral_fee = env
            .non_registration_collateral_fee
            .as_ref()
            .map(|fee| parse_fee_str(fee))
            .transpose()?;
        let use_fee = registration_fee.is_some() || non_registration_fee.is_some();
        let use_collateral_fee =
            registration_collateral_fee.is_some() || non_registration_fee.is_some();
        if use_collateral_fee && !use_fee {
            return Err(BlockBuilderError::InvalidFeeSetting(
                "Collateral fee is set but fee is not set".to_string(),
            ));
        }
        let beneficiary_pubkey = if use_fee {
            if let Some(beneficiary_pubkey) = env.beneficiary_pubkey.as_ref() {
                Some(U256::from_bytes_be(beneficiary_pubkey.as_bytes()))
            } else {
                // generate from eth private key
                let key = generate_intmax_account_from_eth_key(env.block_builder_private_key);
                Some(key.pubkey)
            }
        } else {
            None
        };

<<<<<<< HEAD
        let beneficiary_pubkey = env
            .beneficiary_pubkey
            .map(|pubkey| U256::from_bytes_be(pubkey.as_bytes()).unwrap());

        let block_builder_address = get_address(env.l2_chain_id, env.block_builder_private_key);
        let block_builder_address =
            Address::from_bytes_be(block_builder_address.as_bytes()).unwrap();

=======
        // log configuration
        log::info!("eth_allowance_for_block: {}", eth_allowance_for_block);
        log::info!("use_fee: {}", use_fee);
        log::info!("use_collateral_fee: {}", use_collateral_fee);
        log::info!(
            "beneficiary_pubkey: {}",
            beneficiary_pubkey.map(|b| b.to_hex()).unwrap_or_default()
        );
>>>>>>> f529febd
        let config = Config {
            block_builder_url: env.block_builder_url.clone(),
            block_builder_private_key: env.block_builder_private_key,
            block_builder_address,
            eth_allowance_for_block,
            initial_heart_beat_delay: env.initial_heart_beat_delay,
            heart_beat_interval: env.heart_beat_interval,
            beneficiary_pubkey,
            use_fee,
            use_collateral: use_collateral_fee,
            registration_fee,
            non_registration_fee,
            registration_collateral_fee,
            non_registration_collateral_fee,
        };
        Ok(config)
    }

    /// Create storage based on configuration
    async fn create_storage(
        env: &EnvVar,
        config: &Config,
    ) -> Result<Arc<Box<dyn Storage>>, BlockBuilderError> {
<<<<<<< HEAD
        // Parse fee configuration
        let registration_fee = env
            .registration_fee
            .as_ref()
            .map(|fee| parse_fee_str(fee))
            .transpose()?;
        let non_registration_fee = env
            .non_registration_fee
            .as_ref()
            .map(|fee| parse_fee_str(fee))
            .transpose()?;
        let registration_collateral_fee = env
            .registration_collateral_fee
            .as_ref()
            .map(|fee| parse_fee_str(fee))
            .transpose()?;
        let non_registration_collateral_fee = env
            .non_registration_collateral_fee
            .as_ref()
            .map(|fee| parse_fee_str(fee))
            .transpose()?;

        let block_builder_address = get_address(env.l2_chain_id, env.block_builder_private_key);
        let block_builder_address =
            Address::from_bytes_be(block_builder_address.as_bytes()).unwrap();

        // Create storage configuration
        let storage_config = StorageConfig {
            use_fee: registration_fee.is_some() || non_registration_fee.is_some(),
            use_collateral: registration_collateral_fee.is_some()
                || non_registration_collateral_fee.is_some(),
            block_builder_address,
            fee_beneficiary: beneficiary_pubkey.unwrap_or_default(),
=======
        let storage_config = StorageConfig {
            use_fee: config.use_fee,
            use_collateral: config.use_collateral,
            fee_beneficiary: config.beneficiary_pubkey.unwrap_or_default(),
>>>>>>> f529febd
            tx_timeout: env.tx_timeout,
            accepting_tx_interval: env.accepting_tx_interval,
            proposing_block_interval: env.proposing_block_interval,
            deposit_check_interval: env.deposit_check_interval,
            redis_url: env.redis_url.clone(),
            cluster_id: env.cluster_id.clone(),
            block_builder_id: Uuid::new_v4().to_string(),
        };
        let storage = storage::create_storage(&storage_config).await;
        Ok(Arc::new(storage))
    }

    /// Get fee information for the block builder
    pub fn get_fee_info(&self) -> BlockBuilderFeeInfo {
        BlockBuilderFeeInfo {
            block_builder_address: self.config.block_builder_address,
            beneficiary: self.config.beneficiary_pubkey,
            registration_fee: convert_fee_vec(&self.config.registration_fee),
            non_registration_fee: convert_fee_vec(&self.config.non_registration_fee),
            registration_collateral_fee: convert_fee_vec(&self.config.registration_collateral_fee),
            non_registration_collateral_fee: convert_fee_vec(
                &self.config.non_registration_collateral_fee,
            ),
        }
    }

    /// Send a transaction request by the user
    pub async fn send_tx_request(
        &self,
        is_registration_block: bool,
        pubkey: U256,
        tx: Tx,
        fee_proof: &Option<FeeProof>,
    ) -> Result<String, BlockBuilderError> {
        log::info!(
            "send_tx_request is_registration_block: {}",
            is_registration_block
        );
        // Verify account info
        let account_info = self.validity_prover_client.get_account_info(pubkey).await?;
        self.verify_account_info(is_registration_block, pubkey, &account_info)
            .await?;

        // Verify fee proof
        self.verify_fee_proof(is_registration_block, pubkey, fee_proof)
            .await?;

        // Create and add transaction request
        let request_id = Uuid::new_v4().to_string();
        let account_id = account_info.account_id.map(AccountId);
        let tx_request = TxRequest {
            pubkey,
            account_id,
            tx,
            fee_proof: fee_proof.clone(),
            request_id: request_id.clone(),
        };
        self.storage
            .add_tx(is_registration_block, tx_request)
            .await?;
        Ok(request_id)
    }

    /// Verify account status for a transaction
    async fn verify_account_info(
        &self,
        is_registration_block: bool,
        pubkey: U256,
        account_info: &AccountInfo,
    ) -> Result<(), BlockBuilderError> {
        let account_id = account_info.account_id;
        if is_registration_block {
            if let Some(account_id) = account_id {
                return Err(BlockBuilderError::AccountAlreadyRegistered(
                    pubkey, account_id,
                ));
            }
        } else if account_id.is_none() {
            return Err(BlockBuilderError::AccountNotFound(pubkey));
        }
        Ok(())
    }

    /// Verify fee proof for a transaction
    async fn verify_fee_proof(
        &self,
        is_registration_block: bool,
        pubkey: U256,
        fee_proof: &Option<FeeProof>,
    ) -> Result<(), BlockBuilderError> {
        let required_fee = if is_registration_block {
            self.config.registration_fee.as_ref()
        } else {
            self.config.non_registration_fee.as_ref()
        };

        let required_collateral_fee = if is_registration_block {
            self.config.registration_collateral_fee.as_ref()
        } else {
            self.config.non_registration_collateral_fee.as_ref()
        };

        validate_fee_proof(
            self.store_vault_server_client.as_ref().as_ref(),
            self.config.beneficiary_pubkey,
            self.config.block_builder_address,
            required_fee,
            required_collateral_fee,
            pubkey,
            fee_proof,
        )
        .await
        .map_err(BlockBuilderError::FeeError)
    }

    /// Query the constructed proposal by the user
    pub async fn query_proposal(
        &self,
        request_id: &str,
    ) -> Result<Option<BlockProposal>, BlockBuilderError> {
        log::info!("query_proposal request_id: {}", request_id);
        let proposal = self.storage.query_proposal(request_id).await?;
        Ok(proposal)
    }

    /// Post the signature by the user
    pub async fn post_signature(
        &self,
        request_id: &str,
        signature: UserSignature,
    ) -> Result<(), BlockBuilderError> {
        log::info!("post_signature request_id: {}", request_id);
        self.storage.add_signature(request_id, signature).await?;
        Ok(())
    }
}<|MERGE_RESOLUTION|>--- conflicted
+++ resolved
@@ -1,20 +1,14 @@
 use ethers::types::H256;
-<<<<<<< HEAD
-use intmax2_client_sdk::external_api::{
-    contract::{
-        block_builder_registry::BlockBuilderRegistryContract, rollup_contract::RollupContract,
-        utils::get_address,
-=======
 use intmax2_client_sdk::{
     client::key_from_eth::generate_intmax_account_from_eth_key,
     external_api::{
         contract::{
             block_builder_registry::BlockBuilderRegistryContract, rollup_contract::RollupContract,
+            utils::get_address,
         },
         s3_store_vault::S3StoreVaultClient,
         store_vault_server::StoreVaultServerClient,
         validity_prover::ValidityProverClient,
->>>>>>> f529febd
     },
 };
 use intmax2_interfaces::api::{
@@ -157,7 +151,7 @@
         }
         let beneficiary_pubkey = if use_fee {
             if let Some(beneficiary_pubkey) = env.beneficiary_pubkey.as_ref() {
-                Some(U256::from_bytes_be(beneficiary_pubkey.as_bytes()))
+                Some(U256::from_bytes_be(beneficiary_pubkey.as_bytes()).unwrap())
             } else {
                 // generate from eth private key
                 let key = generate_intmax_account_from_eth_key(env.block_builder_private_key);
@@ -166,17 +160,11 @@
         } else {
             None
         };
-
-<<<<<<< HEAD
-        let beneficiary_pubkey = env
-            .beneficiary_pubkey
-            .map(|pubkey| U256::from_bytes_be(pubkey.as_bytes()).unwrap());
-
-        let block_builder_address = get_address(env.l2_chain_id, env.block_builder_private_key);
-        let block_builder_address =
-            Address::from_bytes_be(block_builder_address.as_bytes()).unwrap();
-
-=======
+        let block_builder_address = Address::from_bytes_be(
+            get_address(env.l2_chain_id, env.block_builder_private_key).as_bytes(),
+        )
+        .unwrap();
+
         // log configuration
         log::info!("eth_allowance_for_block: {}", eth_allowance_for_block);
         log::info!("use_fee: {}", use_fee);
@@ -185,7 +173,6 @@
             "beneficiary_pubkey: {}",
             beneficiary_pubkey.map(|b| b.to_hex()).unwrap_or_default()
         );
->>>>>>> f529febd
         let config = Config {
             block_builder_url: env.block_builder_url.clone(),
             block_builder_private_key: env.block_builder_private_key,
@@ -209,46 +196,11 @@
         env: &EnvVar,
         config: &Config,
     ) -> Result<Arc<Box<dyn Storage>>, BlockBuilderError> {
-<<<<<<< HEAD
-        // Parse fee configuration
-        let registration_fee = env
-            .registration_fee
-            .as_ref()
-            .map(|fee| parse_fee_str(fee))
-            .transpose()?;
-        let non_registration_fee = env
-            .non_registration_fee
-            .as_ref()
-            .map(|fee| parse_fee_str(fee))
-            .transpose()?;
-        let registration_collateral_fee = env
-            .registration_collateral_fee
-            .as_ref()
-            .map(|fee| parse_fee_str(fee))
-            .transpose()?;
-        let non_registration_collateral_fee = env
-            .non_registration_collateral_fee
-            .as_ref()
-            .map(|fee| parse_fee_str(fee))
-            .transpose()?;
-
-        let block_builder_address = get_address(env.l2_chain_id, env.block_builder_private_key);
-        let block_builder_address =
-            Address::from_bytes_be(block_builder_address.as_bytes()).unwrap();
-
-        // Create storage configuration
-        let storage_config = StorageConfig {
-            use_fee: registration_fee.is_some() || non_registration_fee.is_some(),
-            use_collateral: registration_collateral_fee.is_some()
-                || non_registration_collateral_fee.is_some(),
-            block_builder_address,
-            fee_beneficiary: beneficiary_pubkey.unwrap_or_default(),
-=======
         let storage_config = StorageConfig {
             use_fee: config.use_fee,
             use_collateral: config.use_collateral,
+            block_builder_address: config.block_builder_address,
             fee_beneficiary: config.beneficiary_pubkey.unwrap_or_default(),
->>>>>>> f529febd
             tx_timeout: env.tx_timeout,
             accepting_tx_interval: env.accepting_tx_interval,
             proposing_block_interval: env.proposing_block_interval,
