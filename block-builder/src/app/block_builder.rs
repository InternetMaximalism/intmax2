--- conflicted
+++ resolved
@@ -3,14 +3,9 @@
     client::key_from_eth::generate_intmax_account_from_eth_key,
     external_api::{
         contract::{
-<<<<<<< HEAD
-            block_builder_registry::BlockBuilderRegistryContract, rollup_contract::RollupContract,
-            utils::get_address,
-=======
             block_builder_registry::BlockBuilderRegistryContract,
             rollup_contract::RollupContract,
             utils::{get_address, get_eth_balance},
->>>>>>> 7273bbd3
         },
         s3_store_vault::S3StoreVaultClient,
         store_vault_server::StoreVaultServerClient,
@@ -123,13 +118,7 @@
     fn create_config(env: &EnvVar) -> Result<Config, BlockBuilderError> {
         let eth_allowance_for_block = {
             let u = ethers::utils::parse_ether(env.eth_allowance_for_block.clone()).unwrap();
-<<<<<<< HEAD
-            let mut buf = [0u8; 32];
-            u.to_big_endian(&mut buf);
-            U256::from_bytes_be(&buf).unwrap()
-=======
             convert_u256_from_ether_to_intmax(u)
->>>>>>> 7273bbd3
         };
         let registration_fee = env
             .registration_fee
