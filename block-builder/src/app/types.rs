--- conflicted
+++ resolved
@@ -2,11 +2,7 @@
 use intmax2_zkp::{
     common::{
         block_builder::BlockProposal,
-<<<<<<< HEAD
-        signature::{block_sign_payload::BlockSignPayload, utils::get_pubkey_hash},
-=======
         signature_content::{block_sign_payload::BlockSignPayload, utils::get_pubkey_hash},
->>>>>>> 7273bbd3
         trees::tx_tree::TxTree,
         tx::Tx,
     },
