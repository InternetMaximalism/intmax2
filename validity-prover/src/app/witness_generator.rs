use std::{
    sync::{
        atomic::{AtomicBool, Ordering},
        Arc,
    },
    time::Duration,
};

use intmax2_client_sdk::external_api::contract::rollup_contract::RollupContract;
use intmax2_interfaces::api::validity_prover::interface::{AccountInfo, DepositInfo};
use intmax2_zkp::{
    circuits::validity::validity_pis::ValidityPublicInputs,
    common::{
        block::Block,
        trees::{
            account_tree::AccountMembershipProof, block_hash_tree::BlockHashMerkleProof,
            deposit_tree::DepositMerkleProof, sender_tree::SenderLeaf,
        },
        witness::{
            deposit_time_witness::DepositTimePublicWitness, update_witness::UpdateWitness,
            validity_witness::ValidityWitness,
        },
    },
    constants::{ACCOUNT_TREE_HEIGHT, BLOCK_HASH_TREE_HEIGHT, DEPOSIT_TREE_HEIGHT},
    ethereum_types::{bytes32::Bytes32, u256::U256, u32limb_trait::U32LimbTrait as _},
    utils::trees::{
        incremental_merkle_tree::IncrementalMerkleProof,
        indexed_merkle_tree::leaf::IndexedMerkleLeaf, merkle_tree::MerkleProof,
    },
};

use plonky2::{
    field::goldilocks_field::GoldilocksField,
    plonk::{config::PoseidonGoldilocksConfig, proof::ProofWithPublicInputs},
};

use server_common::db::{DbPool, DbPoolConfig};
use tokio::time::interval;

use super::{error::ValidityProverError, observer::Observer};
use crate::{
    trees::{
        account_tree::HistoricalAccountTree,
        block_tree::HistoricalBlockHashTree,
        deposit_hash_tree::{DepositHash, HistoricalDepositHashTree},
        merkle_tree::sql_merkle_tree::SqlMerkleTree,
        update::{to_block_witness, update_trees},
    },
    Env,
};

type F = GoldilocksField;
type C = PoseidonGoldilocksConfig;
const D: usize = 2;

#[allow(clippy::upper_case_acronyms)]
type ADB = SqlMerkleTree<IndexedMerkleLeaf>;
#[allow(clippy::upper_case_acronyms)]
type BDB = SqlMerkleTree<Bytes32>;
#[allow(clippy::upper_case_acronyms)]
type DDB = SqlMerkleTree<DepositHash>;

const ACCOUNT_DB_TAG: u32 = 1;
const BLOCK_DB_TAG: u32 = 2;
const DEPOSIT_DB_TAG: u32 = 3;

#[derive(Clone)]
pub struct Config {
    pub sync_interval: u64,
}

#[derive(Clone)]
pub struct WitnessGenerator {
    config: Config,
    observer: Observer,
    account_tree: HistoricalAccountTree<ADB>,
    block_tree: HistoricalBlockHashTree<BDB>,
    deposit_hash_tree: HistoricalDepositHashTree<DDB>,
    pool: DbPool,
}

impl WitnessGenerator {
    pub async fn new(env: &Env) -> Result<Self, ValidityProverError> {
        let config = Config {
            sync_interval: env.sync_interval,
        };

        let rollup_contract = RollupContract::new(
            &env.l2_rpc_url,
            env.l2_chain_id,
            env.rollup_contract_address,
            env.rollup_contract_deployed_block_number,
        );
        let observer = Observer::new(
            rollup_contract,
            &env.database_url,
            env.database_max_connections,
            env.database_timeout,
        )
        .await?;

        let pool = DbPool::from_config(&DbPoolConfig {
            max_connections: env.database_max_connections,
            idle_timeout: env.database_timeout,
            url: env.database_url.clone(),
        })
        .await?;

        let account_db = SqlMerkleTree::new(&env.database_url, ACCOUNT_DB_TAG, ACCOUNT_TREE_HEIGHT);
        let account_tree = HistoricalAccountTree::initialize(account_db).await?;

        let block_db = SqlMerkleTree::new(&env.database_url, BLOCK_DB_TAG, BLOCK_HASH_TREE_HEIGHT);
        let block_tree = HistoricalBlockHashTree::new(block_db);
        let last_timestamp = block_tree.get_last_timestamp().await?;
        if last_timestamp == 0 {
            let len = block_tree.len(last_timestamp).await?;
            if len == 0 {
                block_tree
                    .push(last_timestamp, Block::genesis().hash())
                    .await?;
            }
        }

        let deposit_db = SqlMerkleTree::new(&env.database_url, DEPOSIT_DB_TAG, DEPOSIT_TREE_HEIGHT);
        let deposit_hash_tree = HistoricalDepositHashTree::new(deposit_db);

        log::info!("block tree len: {}", block_tree.len(last_timestamp).await?);
        log::info!(
            "deposit tree len: {}",
            deposit_hash_tree.len(last_timestamp).await?
        );
        log::info!(
            "account tree len: {}",
            account_tree.len(last_timestamp).await?
        );

        Ok(Self {
            config,
            observer,
            pool,
            account_tree,
            block_tree,
            deposit_hash_tree,
        })
    }

    pub async fn sync_observer(&self) -> Result<(), ValidityProverError> {
        self.observer.sync().await?;
        Ok(())
    }

    pub async fn get_validity_proof(
        &self,
        block_number: u32,
    ) -> Result<Option<ProofWithPublicInputs<F, C, D>>, ValidityProverError> {
        let record = sqlx::query!(
            "SELECT proof FROM validity_proofs WHERE block_number = $1",
            block_number as i32
        )
        .fetch_optional(&self.pool)
        .await?;
        match record {
            Some(r) => {
                let proof: ProofWithPublicInputs<F, C, D> = serde_json::from_value(r.proof)?;
                Ok(Some(proof))
            }
            None => Ok(None),
        }
    }

    pub async fn sync(&self) -> Result<(), ValidityProverError> {
        log::info!("Start sync validity prover");
        self.sync_observer().await?;

        let last_block_number = self.get_last_block_number().await?;
        let next_block_number = self.observer.get_next_block_number().await?;

        for block_number in (last_block_number + 1)..next_block_number {
            log::info!(
                "Sync validity prover: syncing block number {}",
                block_number
            );

            let full_block = self.observer.get_full_block(block_number).await?;

            let deposit_events = self
                .observer
                .get_deposits_between_blocks(block_number)
                .await?;
            // Caution! This change the state of the deposit hash tree
            for event in deposit_events {
                self.deposit_hash_tree
                    .push(block_number as u64, DepositHash(event.deposit_hash))
                    .await?;
            }
            let deposit_tree_root = self.deposit_hash_tree.get_root(block_number as u64).await?;
            if full_block.block.deposit_tree_root != deposit_tree_root {
                // Reset merkle tree
                self.reset_merkle_tree(block_number).await?;
                return Err(ValidityProverError::DepositTreeRootMismatch(
                    full_block.block.deposit_tree_root,
                    deposit_tree_root,
                ));
            }

            let block_witness = to_block_witness(
                &full_block,
                block_number as u64,
                &self.account_tree,
                &self.block_tree,
            )
            .await
            .map_err(|e| ValidityProverError::BlockWitnessGenerationError(e.to_string()))?;

            // Caution! This change the state of the account tree and block tree
            // TODO: atomic update
            let validity_witness = match update_trees(
                &block_witness,
                block_number as u64,
                &self.account_tree,
                &self.block_tree,
            )
            .await
            {
                Ok(w) => w,
                Err(e) => {
                    self.reset_merkle_tree(block_number).await?;
                    return Err(ValidityProverError::FailedToUpdateTrees(e.to_string()));
                }
            };
            // Update database state
            let mut tx = self.pool.begin().await?;
            sqlx::query!(
                "INSERT INTO validity_state (block_number, validity_witness, sender_leaves) VALUES ($1, $2, $3)",
                block_number as i32,
                serde_json::to_value(&validity_witness)?,
                serde_json::to_value(&block_witness.get_sender_tree().leaves())?,
            )
            .execute(tx.as_mut())
            .await?;

            sqlx::query!(
                "INSERT INTO prover_tasks (block_number, assigned, completed) VALUES ($1, FALSE, FALSE)
                 ON CONFLICT (block_number) DO NOTHING",
                block_number as i32
            )
            .execute(tx.as_mut()).await?;

            let tx_tree_root = full_block.signature.tx_tree_root;
            if tx_tree_root != Bytes32::default()
                && validity_witness.to_validity_pis().unwrap().is_valid_block
            {
                sqlx::query!(
                    "INSERT INTO tx_tree_roots (tx_tree_root, block_number) VALUES ($1, $2)
                     ON CONFLICT (tx_tree_root) DO UPDATE SET block_number = $2",
                    tx_tree_root.to_bytes_be(),
                    block_number as i32
                )
                .execute(tx.as_mut())
                .await?;
            }

            tx.commit().await?;
        }
        log::info!("End of sync validity prover");
        Ok(())
    }

    pub async fn get_update_witness(
        &self,
        pubkey: U256,
        root_block_number: u32,
        leaf_block_number: u32,
        is_prev_account_tree: bool,
    ) -> Result<UpdateWitness<F, C, D>, ValidityProverError> {
        let validity_proof = self.get_validity_proof(root_block_number).await?.ok_or(
            ValidityProverError::ValidityProofNotFound(root_block_number),
        )?;

        let block_merkle_proof = self
            .get_block_merkle_proof(root_block_number, leaf_block_number)
            .await?;

        let account_tree_block_number = if is_prev_account_tree {
            root_block_number - 1
        } else {
            root_block_number
        };

        let account_membership_proof = self
            .get_account_membership_proof(account_tree_block_number, pubkey)
            .await?;

        Ok(UpdateWitness {
            is_prev_account_tree,
            validity_proof,
            block_merkle_proof,
            account_membership_proof,
        })
    }

    pub async fn get_account_id(&self, pubkey: U256) -> Result<Option<u64>, ValidityProverError> {
        let last_block_number = self.get_last_block_number().await?;
        let index = self
            .account_tree
            .index(last_block_number as u64, pubkey)
            .await?;
        Ok(index)
    }

    pub async fn get_account_info(&self, pubkey: U256) -> Result<AccountInfo, ValidityProverError> {
        let block_number = self.get_last_block_number().await?;
        let account_id = self.account_tree.index(block_number as u64, pubkey).await?;
        Ok(AccountInfo {
            block_number,
            account_id,
        })
    }

    pub async fn get_deposit_info(
        &self,
        deposit_hash: Bytes32,
    ) -> Result<Option<DepositInfo>, ValidityProverError> {
        let deposit_info = self.observer.get_deposit_info(deposit_hash).await?;
        Ok(deposit_info)
    }

    pub async fn get_block_number_by_tx_tree_root(
        &self,
        tx_tree_root: Bytes32,
    ) -> Result<Option<u32>, ValidityProverError> {
        let record = sqlx::query!(
            "SELECT block_number FROM tx_tree_roots WHERE tx_tree_root = $1",
            tx_tree_root.to_bytes_be()
        )
        .fetch_optional(&self.pool)
        .await?;

        Ok(record.map(|r| r.block_number as u32))
    }

    pub async fn get_validity_pis(
        &self,
        block_number: u32,
    ) -> Result<Option<ValidityPublicInputs>, ValidityProverError> {
        if block_number == 0 {
            return Ok(Some(ValidityPublicInputs::genesis()));
        }
        let record = sqlx::query!(
            r#"
            SELECT validity_witness
            FROM validity_state
            WHERE block_number = $1
            "#,
            block_number as i32,
        )
        .fetch_optional(&self.pool)
        .await?;
        let validity_pis = match record {
            Some(record) => {
                let validity_witness: ValidityWitness =
                    serde_json::from_value(record.validity_witness.clone())?;
                let validity_pis = validity_witness.to_validity_pis()?;
                Some(validity_pis)
            }
            None => None,
        };
        Ok(validity_pis)
    }

    pub async fn get_sender_leaves(
        &self,
        block_number: u32,
    ) -> Result<Option<Vec<SenderLeaf>>, ValidityProverError> {
        let record = sqlx::query!(
            "SELECT sender_leaves FROM validity_state WHERE block_number = $1",
            block_number as i32
        )
        .fetch_optional(&self.pool)
        .await?;

        match record {
            Some(r) => {
                let leaves: Vec<SenderLeaf> = serde_json::from_value(r.sender_leaves)?;
                Ok(Some(leaves))
            }
            None => Ok(None),
        }
    }

    pub async fn get_block_merkle_proof(
        &self,
        root_block_number: u32,
        leaf_block_number: u32,
    ) -> Result<BlockHashMerkleProof, ValidityProverError> {
        if leaf_block_number > root_block_number {
            return Err(ValidityProverError::InputError(
                "leaf_block_number should be smaller than root_block_number".to_string(),
            ));
        }
        let proof = self
            .block_tree
            .prove(root_block_number as u64, leaf_block_number as u64)
            .await?;
        Ok(proof)
    }

    async fn get_account_membership_proof(
        &self,
        block_number: u32,
        pubkey: U256,
    ) -> Result<AccountMembershipProof, ValidityProverError> {
        let proof = self
            .account_tree
            .prove_membership(block_number as u64, pubkey)
            .await?;
        Ok(proof)
    }

    pub async fn get_latest_validity_proof_block_number(&self) -> Result<u32, ValidityProverError> {
        let record = sqlx::query!(
            r#"
            SELECT block_number
            FROM validity_proofs
            ORDER BY block_number DESC
            LIMIT 1
            "#,
        )
        .fetch_optional(&self.pool)
        .await?;
        let block_number = record.map(|r| r.block_number as u32).unwrap_or(0);
        Ok(block_number)
    }

    pub async fn get_last_block_number(&self) -> Result<u32, ValidityProverError> {
        let record =
            sqlx::query!("SELECT MAX(block_number) as last_block_number FROM validity_state")
                .fetch_optional(&self.pool)
                .await?;
        let last_block_number = record.and_then(|r| r.last_block_number).unwrap_or(0); // i32

        Ok(last_block_number as u32)
    }

    pub async fn get_next_deposit_index(&self) -> Result<u32, ValidityProverError> {
        let deposit_index = self.observer.get_next_deposit_index().await?;
        Ok(deposit_index)
    }

    pub async fn get_deposit_merkle_proof(
        &self,
        block_number: u32,
        deposit_index: u32,
    ) -> Result<DepositMerkleProof, ValidityProverError> {
        let proof = self
            .deposit_hash_tree
            .prove(block_number as u64, deposit_index as u64)
            .await?;
        Ok(IncrementalMerkleProof(MerkleProof {
            siblings: proof.0.siblings,
        }))
    }

<<<<<<< HEAD
    pub async fn get_deposit_time_public_witness_proof(
        &self,
        block_number: u32,
        deposit_index: u32,
    ) -> Result<DepositTimePublicWitness, ValidityProverError> {
        let prev_full_block = self.observer.get_full_block(block_number - 1).await?;
        let prev_block = prev_full_block.block;
        let full_block = self.observer.get_full_block(block_number).await?;
        let block = full_block.block;
        let prev_deposit_merkle_proof = self
            .get_deposit_merkle_proof(block_number - 1, deposit_index)
            .await?;
        let deposit_merkle_proof = self
            .get_deposit_merkle_proof(block_number, deposit_index)
            .await?;
        Ok(DepositTimePublicWitness {
            prev_block,
            block,
            prev_deposit_merkle_proof,
            deposit_merkle_proof,
        })
=======
    async fn reset_merkle_tree(&self, block_number: u32) -> Result<(), ValidityProverError> {
        log::warn!("Reset merkle tree from block number {}", block_number);
        // delete all records which timestamp_value is equal or greater than block_number.
        let mut tx = self.pool.begin().await?;
        sqlx::query!(
            "DELETE FROM hash_nodes WHERE timestamp_value >= $1",
            block_number as i64
        )
        .execute(tx.as_mut())
        .await?;

        sqlx::query!(
            "DELETE FROM leaves WHERE timestamp_value >= $1",
            block_number as i64
        )
        .execute(tx.as_mut())
        .await?;

        sqlx::query!(
            "DELETE FROM leaves_len WHERE timestamp_value >= $1",
            block_number as i64
        )
        .execute(tx.as_mut())
        .await?;
        tx.commit().await?;
        Ok(())
>>>>>>> f22ffbb1
    }

    pub fn job(self) {
        let is_syncing = Arc::new(AtomicBool::new(false));
        let is_syncing_clone = is_syncing.clone();
        actix_web::rt::spawn(async move {
            let mut interval = interval(Duration::from_secs(self.config.sync_interval));
            loop {
                interval.tick().await;

                // Skip if previous task is still running
                if is_syncing_clone.load(Ordering::SeqCst) {
                    log::warn!("Previous sync task is still running, skipping this interval");
                    continue;
                }

                is_syncing_clone.store(true, Ordering::SeqCst);

                match self.sync().await {
                    Ok(_) => {
                        log::debug!("Sync task completed successfully");
                    }
                    Err(e) => {
                        log::error!("Error in sync task: {:?}", e);
                    }
                }
                // Reset the flag after task completion
                is_syncing_clone.store(false, Ordering::SeqCst);
            }
        });
    }
}<|MERGE_RESOLUTION|>--- conflicted
+++ resolved
@@ -461,7 +461,6 @@
         }))
     }
 
-<<<<<<< HEAD
     pub async fn get_deposit_time_public_witness_proof(
         &self,
         block_number: u32,
@@ -483,7 +482,6 @@
             prev_deposit_merkle_proof,
             deposit_merkle_proof,
         })
-=======
     async fn reset_merkle_tree(&self, block_number: u32) -> Result<(), ValidityProverError> {
         log::warn!("Reset merkle tree from block number {}", block_number);
         // delete all records which timestamp_value is equal or greater than block_number.
@@ -510,7 +508,6 @@
         .await?;
         tx.commit().await?;
         Ok(())
->>>>>>> f22ffbb1
     }
 
     pub fn job(self) {
