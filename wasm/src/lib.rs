--- conflicted
+++ resolved
@@ -350,7 +350,6 @@
 }
 
 #[wasm_bindgen]
-<<<<<<< HEAD
 pub async fn make_history_backup(
     config: &Config,
     private_key: &str,
@@ -364,7 +363,9 @@
         .make_history_backup(key, from, chunk_size as usize)
         .await?;
     Ok(csvs)
-=======
+}
+
+#[wasm_bindgen]
 pub async fn generate_transfer_receipt(
     config: &Config,
     private_key: &str,
@@ -395,7 +396,6 @@
         .validate_transfer_receipt(key, transfer_receipt)
         .await?;
     Ok(transfer_data.into())
->>>>>>> 02c1a718
 }
 
 fn init_logger() {
