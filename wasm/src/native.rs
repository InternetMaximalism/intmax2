use crate::{
    client::{get_client, Config},
    init_logger,
    js_types::{
        account::JsAccountInfo,
        auth::{JsAuth, JsFlatG2},
        cursor::JsMetaDataCursor,
        data::{JsDepositData, JsTransferData, JsTxData},
        encrypted_data::JsEncryptedData,
    },
    utils::{parse_h256_as_u256, str_privkey_to_keyset},
};
use intmax2_client_sdk::external_api::{
    s3_store_vault::generate_auth_for_get_data_sequence_s3,
    store_vault_server::generate_auth_for_get_data_sequence,
};
use intmax2_interfaces::{
    api::store_vault_server::types::{CursorOrder, MetaDataCursor},
    data::{
        data_type::DataType, deposit_data::DepositData, encryption::BlsEncryption as _,
        transfer_data::TransferData, tx_data::TxData,
    },
    utils::signature::Auth,
};
use intmax2_zkp::{
    common::signature_content::{self, flatten::FlatG2},
    ethereum_types::{u256::U256, u32limb_trait::U32LimbTrait},
};
use wasm_bindgen::{prelude::wasm_bindgen, JsError};

/// Decrypt the deposit data.
#[wasm_bindgen]
pub async fn decrypt_deposit_data(
    private_key: &str,
    data: &[u8],
) -> Result<JsDepositData, JsError> {
    init_logger();
    let key = str_privkey_to_keyset(private_key)?;
    let deposit_data =
        DepositData::decrypt(key, None, data).map_err(|e| JsError::new(&format!("{}", e)))?;
    Ok(deposit_data.into())
}

/// Decrypt the transfer data. This is also used to decrypt the withdrawal data.
#[wasm_bindgen]
pub async fn decrypt_transfer_data(
    private_key: &str,
    data: &[u8],
) -> Result<JsTransferData, JsError> {
    init_logger();
    let key = str_privkey_to_keyset(private_key)?;
    let transfer_data =
        TransferData::decrypt(key, None, data).map_err(|e| JsError::new(&format!("{}", e)))?;
    Ok(transfer_data.into())
}

/// Decrypt the tx data.
#[wasm_bindgen]
pub async fn decrypt_tx_data(private_key: &str, data: &[u8]) -> Result<JsTxData, JsError> {
    init_logger();
    let key = str_privkey_to_keyset(private_key)?;
    let tx_data = TxData::decrypt(key, Some(key.pubkey), data)
        .map_err(|e| JsError::new(&format!("{}", e)))?;
    Ok(tx_data.into())
}

#[wasm_bindgen]
pub async fn generate_auth_for_store_vault(
    private_key: &str,
    use_s3: bool,
) -> Result<JsAuth, JsError> {
    init_logger();
    let key = str_privkey_to_keyset(private_key)?;
    let auth = if use_s3 {
        generate_auth_for_get_data_sequence_s3(key)
    } else {
        generate_auth_for_get_data_sequence(key)
    };
    Ok(auth.into())
}

#[wasm_bindgen]
pub async fn fetch_encrypted_data(
    config: &Config,
    auth: &JsAuth,
    cursor: &JsMetaDataCursor,
) -> Result<Vec<JsEncryptedData>, JsError> {
    init_logger();
    let client = get_client(config);
    let sv = client.store_vault_server;
    let auth: Auth = auth
        .clone()
        .try_into()
        .map_err(|e| JsError::new(&format!("failed to convert JsAuth to Auth: {}", e)))?;
    let cursor: MetaDataCursor = cursor.clone().try_into()?;
    let mut data_array = Vec::new();
    let (deposit_data, _) = sv
        .get_data_sequence_with_auth(&DataType::Deposit.to_topic(), &cursor, &auth)
        .await?;
    data_array.extend(
        deposit_data
            .into_iter()
            .map(|data| JsEncryptedData::new(DataType::Deposit, data)),
    );
    let (transfer_data, _) = sv
        .get_data_sequence_with_auth(&DataType::Transfer.to_topic(), &cursor, &auth)
        .await?;
    data_array.extend(
        transfer_data
            .into_iter()
            .map(|data| JsEncryptedData::new(DataType::Transfer, data)),
    );
    let (tx_data, _) = sv
        .get_data_sequence_with_auth(&DataType::Tx.to_topic(), &cursor, &auth)
        .await?;
    data_array.extend(
        tx_data
            .into_iter()
            .map(|data| JsEncryptedData::new(DataType::Tx, data)),
    );
    data_array.sort_by_key(|data| (data.timestamp, data.digest.clone()));
    if cursor.order == CursorOrder::Desc {
        data_array.reverse();
    }
    data_array.truncate(cursor.limit.unwrap_or(data_array.len() as u32) as usize);
    Ok(data_array)
}

#[wasm_bindgen]
pub async fn sign_message(private_key: &str, message: &[u8]) -> Result<JsFlatG2, JsError> {
    init_logger();
    let key = str_privkey_to_keyset(private_key)?;
<<<<<<< HEAD
    let signature = signature::sign_tools::sign_message(key.privkey, message);
=======
    let signature = signature_content::sign_tools::sign_message(key.privkey, message);
>>>>>>> 7273bbd3
    Ok(FlatG2::from(signature).into())
}

#[wasm_bindgen]
pub async fn verify_signature(
    signature: &JsFlatG2,
    public_key: &str,
    message: &[u8],
) -> Result<bool, JsError> {
    init_logger();
    let public_key =
        U256::from_hex(public_key).map_err(|_| JsError::new("Failed to parse public key"))?;
    let signature = FlatG2::try_from(signature.clone())
        .map_err(|_| JsError::new("Failed to parse signature"))?;

<<<<<<< HEAD
    let result = signature::sign_tools::verify_signature(signature.into(), public_key, message);
=======
    let result =
        signature_content::sign_tools::verify_signature(signature.into(), public_key, message);
>>>>>>> 7273bbd3

    Ok(result.is_ok())
}

#[wasm_bindgen]
pub async fn get_account_info(config: &Config, public_key: &str) -> Result<JsAccountInfo, JsError> {
    init_logger();
    let pubkey = parse_h256_as_u256(public_key)?;
    let client = get_client(config);
    let account_info = client.validity_prover.get_account_info(pubkey).await?;
    Ok(account_info.into())
}<|MERGE_RESOLUTION|>--- conflicted
+++ resolved
@@ -130,11 +130,7 @@
 pub async fn sign_message(private_key: &str, message: &[u8]) -> Result<JsFlatG2, JsError> {
     init_logger();
     let key = str_privkey_to_keyset(private_key)?;
-<<<<<<< HEAD
-    let signature = signature::sign_tools::sign_message(key.privkey, message);
-=======
     let signature = signature_content::sign_tools::sign_message(key.privkey, message);
->>>>>>> 7273bbd3
     Ok(FlatG2::from(signature).into())
 }
 
@@ -150,12 +146,8 @@
     let signature = FlatG2::try_from(signature.clone())
         .map_err(|_| JsError::new("Failed to parse signature"))?;
 
-<<<<<<< HEAD
-    let result = signature::sign_tools::verify_signature(signature.into(), public_key, message);
-=======
     let result =
         signature_content::sign_tools::verify_signature(signature.into(), public_key, message);
->>>>>>> 7273bbd3
 
     Ok(result.is_ok())
 }
