--- conflicted
+++ resolved
@@ -7,13 +7,8 @@
         claim::claim_withdrawals,
         deposit::deposit,
         error::CliError,
-<<<<<<< HEAD
         get::{balance, claim_status, history, log_balance, mining_list, withdrawal_status},
-        send::{transfer, TransferInput},
-=======
-        get::{balance, claim_status, history, mining_list, withdrawal_status},
         send::send_transfers,
->>>>>>> 49d431a8
         sync::{sync_claims, sync_withdrawals},
         withdrawal::send_withdrawal,
     },
