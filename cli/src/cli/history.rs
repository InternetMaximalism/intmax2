--- conflicted
+++ resolved
@@ -7,7 +7,7 @@
         deposit_data::DepositData, meta_data::MetaData, transfer_data::TransferData,
         tx_data::TxData,
     },
-    utils::{address::IntmaxAddress, key::ViewPair, network::Network},
+    utils::key::ViewPair,
 };
 use intmax2_zkp::{
     common::transfer::Transfer,
@@ -97,7 +97,7 @@
 
     println!("History:");
     for entry in history {
-        print_history_entry(client.config.network, &entry)?;
+        print_history_entry(&entry)?;
         println!();
     }
     Ok(())
@@ -138,29 +138,7 @@
     )
 }
 
-<<<<<<< HEAD
-enum HistoryEum {
-    Deposit {
-        deposit: DepositData,
-        status: EntryStatus,
-        meta: MetaData,
-    },
-    Receive {
-        transfer: TransferData,
-        status: EntryStatus,
-        meta: MetaData,
-    },
-    Send {
-        tx: TxData,
-        status: EntryStatus,
-        meta: MetaData,
-    },
-}
-
-fn print_history_entry(network: Network, entry: &HistoryEum) -> Result<(), CliError> {
-=======
 fn print_history_entry(entry: &HistoryEntry) -> Result<(), CliError> {
->>>>>>> 44fa8996
     match entry {
         HistoryEntry::Deposit {
             deposit,
@@ -171,66 +149,8 @@
             transfer,
             status,
             meta,
-<<<<<<< HEAD
-        } => {
-            let time = format_timestamp(meta.timestamp);
-
-            println!(
-                "{} [{}]",
-                "RECEIVE".bright_purple().bold(),
-                time.bright_blue(),
-            );
-            println!("  Digest: {}", meta.digest);
-            println!("  Status: {}", format_status(status));
-            println!(
-                "  From: {}",
-                IntmaxAddress::from_public_keypair(network, &transfer.sender)
-                    .to_string()
-                    .yellow()
-            );
-            println!(
-                "  Token Index: {}",
-                transfer.transfer.token_index.to_string().white()
-            );
-            println!(
-                "  Amount: {}",
-                transfer.transfer.amount.to_string().bright_green()
-            );
-        }
-        HistoryEum::Send { tx, status, meta } => {
-            let time = format_timestamp(meta.timestamp);
-            println!("{} [{}]", "SEND".bright_red().bold(), time.bright_blue(),);
-            println!("  Digest: {}", meta.digest);
-            println!("  Status: {}", format_status(status));
-            println!(
-                "  Tx Nonce: {}",
-                tx.spent_witness.tx.nonce.to_string().cyan()
-            );
-            println!("  Transfers:");
-            let transfers = tx
-                .spent_witness
-                .transfers
-                .iter()
-                .filter(|transfer| transfer != &&Transfer::default())
-                .collect::<Vec<_>>();
-
-            for (i, ((transfer, transfer_type), transfer_digest)) in transfers
-                .iter()
-                .zip(tx.transfer_types.iter())
-                .zip(tx.transfer_digests.iter())
-                .enumerate()
-            {
-                println!(
-                    "    {}: {}",
-                    i,
-                    format_transfer(transfer, transfer_type, *transfer_digest).white()
-                );
-            }
-        }
-=======
         } => print_receive_entry(transfer, status, meta),
         HistoryEntry::Send { tx, status, meta } => print_send_entry(tx, status, meta),
->>>>>>> 44fa8996
     }
     Ok(())
 }
@@ -270,7 +190,7 @@
 fn print_receive_entry(transfer: &TransferData, status: &EntryStatus, meta: &MetaData) {
     print_digest_status(meta, status, &"RECEIVE".bright_purple().bold());
 
-    println!("  From: {}", transfer.sender.to_hex().yellow());
+    println!("  From: {}", transfer.sender.to_string().yellow());
     println!(
         "  Token Index: {}",
         transfer.transfer.token_index.to_string().white()
