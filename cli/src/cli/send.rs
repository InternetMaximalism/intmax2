--- conflicted
+++ resolved
@@ -117,20 +117,9 @@
         .finalize_tx(&block_builder_url, key, &memo, &proposal)
         .await?;
 
-<<<<<<< HEAD
-    // fail::fail_point!("after-finalize-tx", |_| {
-    //     Err(CliError::UnexpectedError(
-    //         "Failpoint triggered after finalize_tx".to_string(),
-    //     ))
-    // });
-
-    let expiry_with_margin = if proposal.expiry > 0 {
-        proposal.expiry + BLOCK_SYNC_MARGIN
-=======
     let expiry: u64 = proposal.block_sign_payload.expiry.into();
     let expiry_with_margin = if expiry > 0 {
         expiry + BLOCK_SYNC_MARGIN
->>>>>>> b06f5d7a
     } else {
         chrono::Utc::now().timestamp() as u64 + BLOCK_SYNC_MARGIN
     };
