--- conflicted
+++ resolved
@@ -18,20 +18,16 @@
     Ok(())
 }
 
-<<<<<<< HEAD
+pub fn incorporate_backup(file_path: &Path) -> Result<(), CliError> {
+    let env = envy::from_env::<EnvVar>()?;
+    incorporate_backup_with_env(file_path, &env)
+}
+
 pub async fn make_history_backup(
     view_pair: ViewPair,
     dir: &Path,
     from: u64,
 ) -> Result<(), CliError> {
-=======
-pub fn incorporate_backup(file_path: &Path) -> Result<(), CliError> {
-    let env = envy::from_env::<EnvVar>()?;
-    incorporate_backup_with_env(file_path, &env)
-}
-
-pub async fn make_history_backup(key: KeySet, dir: &Path, from: u64) -> Result<(), CliError> {
->>>>>>> 44fa8996
     let client = get_client()?;
     let csvs = client
         .make_history_backup(view_pair, from, BACKUP_CHUNK_SIZE)
