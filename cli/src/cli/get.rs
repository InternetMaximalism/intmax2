use intmax2_interfaces::data::deposit_data::TokenType;
use intmax2_zkp::{
    common::{signature_content::key_set::KeySet, trees::asset_tree::AssetLeaf},
<<<<<<< HEAD
    ethereum_types::{address::Address, u256::U256},
=======
    ethereum_types::u32limb_trait::U32LimbTrait,
>>>>>>> 722da94d
};

use crate::cli::{client::get_client, history::format_timestamp};

use super::error::CliError;

<<<<<<< HEAD
pub struct BalanceInfo {
    pub token_index: u32,
    pub amount: U256,
    pub token_type: TokenType,
    pub address: Option<Address>,
    pub token_id: Option<U256>,
}

pub async fn balance(key: KeySet) -> Result<Vec<BalanceInfo>, CliError> {
=======
pub async fn balance(key: KeySet, sync: bool) -> Result<(), CliError> {
>>>>>>> 722da94d
    let client = get_client()?;
    let balances = if sync {
        client.sync(key).await?;
        let user_data = client.get_user_data(key).await?;
        user_data.balances()
    } else {
        client.get_balances_without_sync(key).await?
    };
    let mut balances: Vec<(u32, AssetLeaf)> = balances.0.into_iter().collect();
    balances.sort_by_key(|(i, _leaf)| *i);

    let mut total_balance = vec![];
    for (i, leaf) in balances.iter() {
        let (token_type, address, token_id) = client.liquidity_contract.get_token_info(*i).await?;
        let (address, token_id) = match token_type {
            TokenType::NATIVE => (None, None),
            TokenType::ERC20 => (Some(address), None),
            TokenType::ERC721 => (Some(address), Some(token_id)),
            TokenType::ERC1155 => (Some(address), Some(token_id)),
        };
        total_balance.push(BalanceInfo {
            token_index: *i,
            amount: leaf.amount,
            token_type,
            address,
            token_id,
        });
    }

    Ok(total_balance)
}

pub fn log_balance(total_balance: Vec<BalanceInfo>) {
    println!("Balances:");
    for balance in total_balance {
        println!("Token #{}:", balance.token_index);
        println!("\tAmount: {}", balance.amount);
        println!("\tType: {}", balance.token_type);
        if let Some(address) = balance.address {
            println!("\tAddress: {}", address);
        }
        if let Some(token_id) = balance.token_id {
            println!("\tToken ID: {}", token_id);
        }
    }
}

pub async fn withdrawal_status(key: KeySet) -> Result<(), CliError> {
    let client = get_client()?;
    let withdrawal_info = client.get_withdrawal_info(key).await?;
    println!("Withdrawal status:");
    for (i, withdrawal_info) in withdrawal_info.iter().enumerate() {
        let withdrawal = withdrawal_info.contract_withdrawal.clone();
        let l1_tx_hash = withdrawal_info
            .l1_tx_hash
            .map_or("N/A".to_string(), |h| h.to_hex());
        println!(
            "#{}: recipient: {}, token_index: {}, amount: {}, l1_tx_hash: {}, status: {}",
            i,
            withdrawal.recipient,
            withdrawal.token_index,
            withdrawal.amount,
            l1_tx_hash,
            withdrawal_info.status
        );
    }
    Ok(())
}

pub async fn mining_list(key: KeySet) -> Result<(), CliError> {
    let client = get_client()?;
    let minings = client.get_mining_list(key).await?;
    println!("Mining list:");
    for (i, mining) in minings.iter().enumerate() {
        let block_number = mining
            .block
            .as_ref()
            .map_or("N/A".to_string(), |b| b.block_number.to_string());
        let maturity = mining.maturity.map_or("N/A".to_string(), format_timestamp);
        println!(
            "#{}: deposit included block :{}, deposit amount: {}, maturity: {}, status: {}",
            i, block_number, mining.deposit_data.amount, maturity, mining.status
        );
    }
    Ok(())
}

pub async fn claim_status(key: KeySet) -> Result<(), CliError> {
    let client = get_client()?;
    let claim_info = client.get_claim_info(key).await?;
    println!("Claim status:");
    for (i, claim_info) in claim_info.iter().enumerate() {
        let claim = claim_info.claim.clone();
        let l1_tx_hash = claim_info
            .l1_tx_hash
            .map_or("N/A".to_string(), |h| h.to_hex());
        println!(
            "#{}: recipient: {}, amount: {}, l1_tx_hash: {}, status: {}",
            i, claim.recipient, claim.amount, l1_tx_hash, claim_info.status
        );
    }
    Ok(())
}

pub async fn check_validity_prover() -> Result<(), CliError> {
    let client = get_client()?;
    client.check_validity_prover().await?;
    Ok(())
}<|MERGE_RESOLUTION|>--- conflicted
+++ resolved
@@ -1,18 +1,13 @@
 use intmax2_interfaces::data::deposit_data::TokenType;
 use intmax2_zkp::{
     common::{signature_content::key_set::KeySet, trees::asset_tree::AssetLeaf},
-<<<<<<< HEAD
-    ethereum_types::{address::Address, u256::U256},
-=======
-    ethereum_types::u32limb_trait::U32LimbTrait,
->>>>>>> 722da94d
+    ethereum_types::{address::Address, u256::U256, u32limb_trait::U32LimbTrait},
 };
 
 use crate::cli::{client::get_client, history::format_timestamp};
 
 use super::error::CliError;
 
-<<<<<<< HEAD
 pub struct BalanceInfo {
     pub token_index: u32,
     pub amount: U256,
@@ -21,10 +16,7 @@
     pub token_id: Option<U256>,
 }
 
-pub async fn balance(key: KeySet) -> Result<Vec<BalanceInfo>, CliError> {
-=======
-pub async fn balance(key: KeySet, sync: bool) -> Result<(), CliError> {
->>>>>>> 722da94d
+pub async fn balance(key: KeySet, sync: bool) -> Result<Vec<BalanceInfo>, CliError> {
     let client = get_client()?;
     let balances = if sync {
         client.sync(key).await?;
