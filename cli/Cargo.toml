--- conflicted
+++ resolved
@@ -15,13 +15,8 @@
 serde_json = { workspace = true }
 serde = { workspace = true }
 uuid = { workspace = true }
-<<<<<<< HEAD
 anyhow = { workspace = true }
-clap = { version = "4.5.30", features = ["derive"] }
-=======
 clap = { version = "4.5.31", features = ["derive"] }
-anyhow = "1.0.93"
->>>>>>> 6745f438
 num-bigint = "0.4.6"
 rand = "0.8.5"
 log = "0.4.26"
