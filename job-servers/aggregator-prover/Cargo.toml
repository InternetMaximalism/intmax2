[package]
name = "aggregator-prover"
version = "0.1.0"
edition = "2021"

[dependencies]
intmax2-interfaces = { path = "../../interfaces" }
<<<<<<< HEAD
intmax2-zkp = { git = "https://github.com/InternetMaximalism/intmax2-zkp", branch = "dev" }
=======
intmax2-zkp = { git = "https://github.com/InternetMaximalism/intmax2-zkp", branch = "main" }
>>>>>>> 96b35632
plonky2 = { git = "https://github.com/InternetMaximalism/polygon-plonky2.git", branch = "intmax2-dev" }
actix = "0.13"
actix-web = "4.4"
serde = "1.0.188"
serde_json = "1.0.105"
actix-rt = "2.9.0"
config = "0.13.3"
dotenvy = "0.15.0"
once_cell = "1.18.0"
actix-web-validator = "5.0.1"
rand = "0.8.5"
serde_qs = "0.13.0"
base64 = "0.22.1"
tokio = "1.39.2"
hex = "0.4.3"
anyhow = "1.0.86"
log = "0.4.22"
env_logger = "0.11.5"
serde_with = { version = "3.12.0", features = ["base64"] }
bincode = "1.3.3"
validator = { version = "0.16.1", features = ["derive"] }
redis = { version = "0.24", default-features = false, features = [
    "tokio-comp",
    "connection-manager",
] }

[features]
default = []<|MERGE_RESOLUTION|>--- conflicted
+++ resolved
@@ -5,11 +5,7 @@
 
 [dependencies]
 intmax2-interfaces = { path = "../../interfaces" }
-<<<<<<< HEAD
-intmax2-zkp = { git = "https://github.com/InternetMaximalism/intmax2-zkp", branch = "dev" }
-=======
 intmax2-zkp = { git = "https://github.com/InternetMaximalism/intmax2-zkp", branch = "main" }
->>>>>>> 96b35632
 plonky2 = { git = "https://github.com/InternetMaximalism/polygon-plonky2.git", branch = "intmax2-dev" }
 actix = "0.13"
 actix-web = "4.4"
