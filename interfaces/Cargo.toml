--- conflicted
+++ resolved
@@ -28,13 +28,8 @@
 aes = "0.8.4"
 ctr = "0.9.2"
 ark-std = "0.5.0"
-<<<<<<< HEAD
-serde_bytes = "0.11.15"
+serde_bytes = "0.11.17"
 serde_with = { workspace = true}
-=======
-serde_bytes = "0.11.17"
-serde_with = { version = "3.12.0", features = ["base64"] }
->>>>>>> 60cddbcc
 chrono.workspace = true
 log = { version = "0.4.14", default-features = false }                                                  # log 0.4.26 is required for plonky2
 plonky2_u32 = { git = "https://github.com/InternetMaximalism/plonky2-u32.git", branch = "intmax2-dev" }
